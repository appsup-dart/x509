part of x509;

/// An X.509 extension
class Extension {
  /// The extension's object identifier.
  final ObjectIdentifier extnId;

  /// Returns `true` if this extension is critical.
  ///
  ///  A certificate-using system MUST reject the certificate if it encounters
  ///  a critical extension it does not recognize or a critical extension
  ///  that contains information that it cannot process.  A non-critical
  ///  extension MAY be ignored if it is not recognized, but MUST be
  ///  processed if it is recognized.
  final bool? isCritical;

  /// The extension's value.
  final ExtensionValue extnValue;

  const Extension(this.extnId, this.isCritical, this.extnValue);

  /// Creates a Extension from an [ASN1Sequence].
  ///
  /// The ASN.1 definition is:
  ///
  ///   Extension  ::=  SEQUENCE  {
  ///     extnID      OBJECT IDENTIFIER,
  ///     critical    BOOLEAN DEFAULT FALSE,
  ///     extnValue   OCTET STRING
  ///                 -- contains the DER encoding of an ASN.1 value
  ///                 -- corresponding to the extension type identified
  ///                 -- by extnID
  ///   }
  factory Extension.fromAsn1(ASN1Sequence sequence) {
    var id = toDart(sequence.elements[0]);
    bool? critical = false;
    var octetIndex = 1;
    if (sequence.elements.length > 2) {
      critical = toDart(sequence.elements[1]);
      octetIndex = 2;
    }
    return Extension(
        id,
        critical,
        ExtensionValue.fromAsn1(
            ASN1Parser(sequence.elements[octetIndex].contentBytes()!)
                .nextObject(),
            id));
  }

  @override
  String toString([String prefix = '']) {
    var buffer = StringBuffer();
    buffer.writeln("${prefix}$extnId: ${isCritical! ? "critical" : ""}");
    buffer.writeln('${prefix}\t$extnValue');
    return buffer.toString();
  }
}

/// The base class for extension values.
abstract class ExtensionValue {
  static const ceId = ObjectIdentifier([2, 5, 29]);
  static const peId = ObjectIdentifier([1, 3, 6, 1, 5, 5, 7, 1]);

  const ExtensionValue();

  /// Creates an extension value from an [ASN1Object].
  ///
  /// [id] defines the type of extension to create.
  factory ExtensionValue.fromAsn1(ASN1Object obj, ObjectIdentifier id) {
    if (id.parent == ceId) {
      switch (id.nodes.last) {
        case 35:
          return AuthorityKeyIdentifier.fromAsn1(obj as ASN1Sequence);
        case 14:
          return SubjectKeyIdentifier.fromAsn1(obj);
        case 15:
          return KeyUsage.fromAsn1(obj as ASN1BitString);
        case 32:
          return CertificatePolicies.fromAsn1(obj as ASN1Sequence);
        case 31:
<<<<<<< HEAD
          return CrlDistributionPoints.fromAsn1(obj);
        case 17: // subject alternative name extension
        case 18: // issuer alternative name extension
          return GeneralNames.fromAsn1(obj);
=======
          return CrlDistributionPoints.fromAsn1(obj as ASN1Sequence);
        case 33: // TODO: policy mappings extension
        case 17: // TODO: subject alternative name extension
        case 18: // TODO: issuer alternative name extension
>>>>>>> 5047f67e
        case 9: // TODO: subject directory attributes extension
        case 30: // TODO: name constraints extension
        case 33: // TODO: policy mappings extension
        case 36: // TODO: policy constraints extension
          break;
        case 19:
          return BasicConstraints.fromAsn1(obj as ASN1Sequence);
        case 37:
          return ExtendedKeyUsage.fromAsn1(obj as ASN1Sequence);
      }
    }
    if (id.parent == peId) {
      switch (id.nodes.last) {
        case 1:
          return AuthorityInformationAccess.fromAsn1(obj as ASN1Sequence);
      }
    }
    throw UnimplementedError(
        'Cannot handle $id (${id.parent} ${id.nodes.last})');
  }
}

/// An authority key identifier extension value.
///
/// The authority key identifier extension provides a means of identifying the
/// public key corresponding to the private key used to sign a certificate.
class AuthorityKeyIdentifier extends ExtensionValue {
  final List<int>? keyIdentifier;
  final authorityCertIssuer;
  final BigInt? authorityCertSerialNumber;

  AuthorityKeyIdentifier(this.keyIdentifier, this.authorityCertIssuer,
      this.authorityCertSerialNumber);

  /// Creates an authority key identifier extension value from an [ASN1Sequence].
  ///
  /// The ASN.1 definition is:
  ///
  ///   AuthorityKeyIdentifier ::= SEQUENCE {
  ///     keyIdentifier             [0] KeyIdentifier           OPTIONAL,
  ///     authorityCertIssuer       [1] GeneralNames            OPTIONAL,
  ///     authorityCertSerialNumber [2] CertificateSerialNumber OPTIONAL  }
  ///
  ///   KeyIdentifier ::= OCTET STRING
  factory AuthorityKeyIdentifier.fromAsn1(ASN1Sequence sequence) {
    var keyId, issuer, number;
    for (var o in sequence.elements) {
      switch (o.tag & 0x1f) {
        case 0:
          keyId = o.contentBytes();
          break;
        case 1:
          issuer = o;
          break;
        case 2:
          number = (ASN1Parser(List.from(o.encodedBytes) as Uint8List..[0] = 2)
                  .nextObject() as ASN1Integer)
              .valueAsBigInteger;
      }
    }
    return AuthorityKeyIdentifier(keyId, issuer, number);
  }
}

/// The subject key identifier extension provides a means of identifying
/// certificates that contain a particular public key.
class SubjectKeyIdentifier extends ExtensionValue {
  final List<int>? keyIdentifier;

  SubjectKeyIdentifier(this.keyIdentifier);

  factory SubjectKeyIdentifier.fromAsn1(ASN1Object obj) {
    return SubjectKeyIdentifier(obj.contentBytes());
  }
}

/// The key usage extension defines the purpose (e.g., encipherment, signature,
/// certificate signing) of the key contained in the certificate.
class KeyUsage extends ExtensionValue {
  /// True when the subject public key is used for verifying digital signatures,
  /// other than signatures on certificates and CRLs, such as those used in an
  /// entity authentication service, a data origin authentication service,
  /// and/or an integrity service.
  final bool? digitalSignature;

  /// True when the subject public key is used to verify digital signatures,
  /// other than signatures on certificates and CRLs, used to provide a
  /// non-repudiation service that protects against the signing entity falsely
  /// denying some action.  In the case of later conflict, a reliable third
  /// party may determine the authenticity of the signed data.
  ///
  /// Note that recent editions of X.509 have renamed the nonRepudiation bit to
  /// contentCommitment.
  final bool? nonRepudiation;

  /// True when the subject public key is used for enciphering private or secret
  /// keys, i.e., for key transport.
  ///
  /// For example, this bit shall be set when an RSA public key is to be used
  /// for encrypting a symmetric content-decryption key or an asymmetric private
  /// key.
  final bool? keyEncipherment;

  /// True when the subject public key is used for directly enciphering raw user
  /// data without the use of an intermediate symmetric cipher.
  ///
  /// Note that the use of this bit is extremely uncommon; almost all
  /// applications use key transport or key agreement to establish a symmetric
  /// key.
  final bool? dataEncipherment;

  /// True when the subject public key is used for key agreement.
  ///
  /// For example, when a Diffie-Hellman key is to be used for key management,
  /// then this bit is set.
  final bool? keyAgreement;

  /// True when the subject public key is used for verifying signatures on
  /// public key certificates.
  ///
  /// If the keyCertSign bit is asserted, then the cA bit in the basic
  /// constraints extension MUST also be asserted.
  final bool? keyCertSign;

  /// True when the subject public key is used for verifying signatures on
  /// certificate revocation lists (e.g., CRLs, delta CRLs, or ARLs).
  final bool? cRLSign;

  /// When true (and the keyAgreement bit is also set), the subject public key
  /// may be used only for enciphering data while performing key agreement.
  final bool? encipherOnly;

  /// When true (and the keyAgreement bit is also set), the subject public key
  /// may be used only for deciphering data while performing key agreement.
  final bool? decipherOnly;

  const KeyUsage(
      {this.digitalSignature,
      this.nonRepudiation,
      this.keyEncipherment,
      this.dataEncipherment,
      this.keyAgreement,
      this.keyCertSign,
      this.cRLSign,
      this.encipherOnly,
      this.decipherOnly});

  /// Creates a key usage extension from an [ASN1BitString].
  ///
  /// The ASN.1 definition is:
  ///
  ///   KeyUsage ::= BIT STRING {
  ///     digitalSignature        (0),
  ///     nonRepudiation          (1), -- recent editions of X.509 have
  ///                                  -- renamed this bit to contentCommitment
  ///     keyEncipherment         (2),
  ///     dataEncipherment        (3),
  ///     keyAgreement            (4),
  ///     keyCertSign             (5),
  ///     cRLSign                 (6),
  ///     encipherOnly            (7),
  ///     decipherOnly            (8) }
  factory KeyUsage.fromAsn1(ASN1BitString bitString) {
    var bits = bitString.stringValue
        .map((v) => (v + 256).toRadixString(2).substring(1))
        .join()
        .split('')
        .map((v) => v == '1')
        .toList();
    bits = bits.take(bits.length - bitString.unusedbits).toList();
    bits.addAll(Iterable.generate(9, (_) => false));
    bits = bits.take(9).toList();
    return KeyUsage(
        digitalSignature: bits[0],
        nonRepudiation: bits[1],
        keyEncipherment: bits[2],
        dataEncipherment: bits[3],
        keyAgreement: bits[4],
        keyCertSign: bits[5],
        cRLSign: bits[6],
        encipherOnly: bits[7],
        decipherOnly: bits[8]);
  }

  @override
  String toString() => [
        digitalSignature! ? 'Digital Signature' : null
        // TODO others
      ].where((v) => v != null).join(',');
}

/// This extension indicates one or more purposes for which the certified
/// public key may be used, in addition to or in place of the basic purposes
/// indicated in the key usage extension.
class ExtendedKeyUsage extends ExtensionValue {
  final List<ObjectIdentifier> ids;

  const ExtendedKeyUsage(this.ids);

  factory ExtendedKeyUsage.fromAsn1(ASN1Sequence sequence) {
    return ExtendedKeyUsage((toDart(sequence) as List).cast());
  }

  @override
  String toString() => ids.join(', ');
}

/// The basic constraints extension identifies whether the subject of the
/// certificate is a CA and the maximum depth of valid certification paths
/// that include this certificate.
class BasicConstraints extends ExtensionValue {
  final bool? cA;
  final int? pathLenConstraint;

  BasicConstraints({this.cA = false, this.pathLenConstraint});

  /// Creates a basic constraints extension value from an [ASN1Sequence].
  ///
  /// The ASN.1 definition is:
  ///
  ///   BasicConstraints ::= SEQUENCE {
  ///       cA                      BOOLEAN DEFAULT FALSE,
  ///       pathLenConstraint       INTEGER (0..MAX) OPTIONAL }
  factory BasicConstraints.fromAsn1(ASN1Sequence sequence) {
    bool? cA = false, len;
    for (var o in sequence.elements) {
      if (o is ASN1Boolean) {
        cA = o.booleanValue;
      }
      if (o is ASN1Integer) {
        len = o.intValue as bool?;
      }
    }
    return BasicConstraints(cA: cA, pathLenConstraint: len as int?);
  }

  @override
  String toString() => [
        "CA:${"$cA".toUpperCase()}"
        // TODO: path length constraint
      ].join(',');
}

/// The certificate policies extension contains a sequence of one or more policy
/// information terms, each of which consists of an object identifier (OID) and
/// optional qualifiers.
class CertificatePolicies extends ExtensionValue {
  final List<PolicyInformation>? policies;

  CertificatePolicies({this.policies});

  /// Creates a certificate policies extension value from an [ASN1Sequence].
  ///
  /// The ASN.1 definition is:
  ///
  ///   CertificatePolicies ::= SEQUENCE SIZE (1..MAX) OF PolicyInformation
  factory CertificatePolicies.fromAsn1(ASN1Sequence sequence) {
    return CertificatePolicies(policies: [
      for (var e in sequence.elements)
        PolicyInformation.fromAsn1(e as ASN1Sequence)
    ]);
  }

  @override
  String toString([String prefix = '']) =>
      policies!.map((p) => p.toString(prefix)).join('\n');
}

class PolicyInformation {
  final ObjectIdentifier? policyIdentifier;

  final List<PolicyQualifierInfo>? policyQualifiers;

  PolicyInformation({this.policyIdentifier, this.policyQualifiers});

  /// The ASN.1 definition is:
  ///
  ///   PolicyInformation ::= SEQUENCE {
  ///     policyIdentifier   CertPolicyId,
  ///     policyQualifiers   SEQUENCE SIZE (1..MAX) OF PolicyQualifierInfo OPTIONAL }
  factory PolicyInformation.fromAsn1(ASN1Sequence sequence) {
    var policyIdentifier = toDart(sequence.elements[0]);
    var policyQualifiers = <PolicyQualifierInfo>[];
    if (sequence.elements.length > 1) {
      policyQualifiers.addAll((sequence.elements[1] as ASN1Sequence)
          .elements
          .map((e) => PolicyQualifierInfo.fromAsn1(e as ASN1Sequence)));
    }
    return PolicyInformation(
        policyIdentifier: policyIdentifier, policyQualifiers: policyQualifiers);
  }

  @override
  String toString([String prefix = '']) {
    var buffer = StringBuffer();
    buffer.writeln('${prefix}Policy: $policyIdentifier');
    buffer.writeln(
        policyQualifiers!.map((q) => q.toString('${prefix}\t')).join('\n'));
    return buffer.toString();
  }
}

class PolicyQualifierInfo {
  final ObjectIdentifier? policyQualifierId;

  final String? cpsUri;

  final UserNotice? userNotice;

  PolicyQualifierInfo({this.policyQualifierId, this.cpsUri, this.userNotice});

  /// The ASN.1 definition is:
  ///
  ///   PolicyQualifierInfo ::= SEQUENCE {
  ///     policyQualifierId  PolicyQualifierId,
  ///     qualifier          ANY DEFINED BY policyQualifierId }
  factory PolicyQualifierInfo.fromAsn1(ASN1Sequence sequence) {
    var policyQualifierId = toDart(sequence.elements[0]) as ObjectIdentifier;

    switch (policyQualifierId.nodes.last) {
      case 1: // cps
        var cpsUri = toDart(sequence.elements[1]);
        return PolicyQualifierInfo(
            policyQualifierId: policyQualifierId, cpsUri: cpsUri);
      case 2: // unotice
        return PolicyQualifierInfo(
            policyQualifierId: policyQualifierId,
            userNotice:
                UserNotice.fromAsn1(sequence.elements[1] as ASN1Sequence));
    }
    throw UnsupportedError(
        'Policy qualifier id $policyQualifierId not supported');
  }

  @override
  String toString([String prefix = '']) {
    switch (policyQualifierId!.nodes.last) {
      case 1: // cps
        return '${prefix}CPS: $cpsUri';
      case 2: // unotice
        return '${prefix}User Notice:\n'
            '${userNotice?.toString('${prefix}\t')}';
    }
    throw UnsupportedError(
        'Policy qualifier id $policyQualifierId not supported');
  }
}

class UserNotice {
  final NoticeReference? noticeRef;
  final String? explicitText;

  UserNotice({this.noticeRef, this.explicitText});

  /// The ASN.1 definition is:
  ///
  ///   UserNotice ::= SEQUENCE {
  ///     noticeRef        NoticeReference OPTIONAL,
  ///     explicitText     DisplayText OPTIONAL }
  factory UserNotice.fromAsn1(ASN1Sequence sequence) {
    var noticeRef, explicitText;
    for (var e in sequence.elements) {
      if (e is ASN1Sequence) {
        noticeRef = NoticeReference.fromAsn1(e);
      } else {
        explicitText = toDart(e);
      }
    }
    return UserNotice(noticeRef: noticeRef, explicitText: explicitText);
  }

  @override
  String toString([String prefix = '']) {
    var buffer = StringBuffer();
    if (explicitText != null) {
      buffer.writeln('${prefix}Explicit Text: $explicitText');
    }
    if (noticeRef != null) {
      buffer.writeln('${prefix}Notice Reference: $noticeRef');
    }
    return buffer.toString();
  }
}

class NoticeReference {
  final String? organization;

  final List<int>? noticeNumbers;

  NoticeReference({this.organization, this.noticeNumbers});

  /// The ASN.1 definition is:
  ///
  ///   NoticeReference ::= SEQUENCE {
  ///     organization     DisplayText,
  ///     noticeNumbers    SEQUENCE OF INTEGER }
  factory NoticeReference.fromAsn1(ASN1Sequence sequence) {
    return NoticeReference(
        organization: toDart(sequence.elements[0]),
        noticeNumbers: toDart(sequence.elements[1]));
  }

  @override
  String toString() => '$organization $noticeNumbers';
}

/// The CRL distribution points extension identifies how CRL information is
/// obtained.
class CrlDistributionPoints extends ExtensionValue {
  final List<DistributionPoint>? points;
  CrlDistributionPoints({this.points});

  /// The ASN.1 definition is:
  ///
  ///   CRLDistributionPoints ::= SEQUENCE SIZE (1..MAX) OF DistributionPoint
  factory CrlDistributionPoints.fromAsn1(ASN1Sequence sequence) {
    return CrlDistributionPoints(points: [
      for (var e in sequence.elements)
        DistributionPoint.fromAsn1(e as ASN1Sequence)
    ]);
  }
}

class DistributionPoint {
  final String? name;
  final List<DistributionPointReason>? reasons;
  final String? crlIssuer;

  DistributionPoint({this.name, this.reasons, this.crlIssuer});

  /// The ASN.1 definition is:
  ///
  ///   DistributionPoint ::= SEQUENCE {
  ///     distributionPoint       [0]     DistributionPointName OPTIONAL,
  ///     reasons                 [1]     ReasonFlags OPTIONAL,
  ///     cRLIssuer               [2]     GeneralNames OPTIONAL }
  factory DistributionPoint.fromAsn1(ASN1Sequence sequence) {
    var name = sequence.elements.isEmpty ? null : toDart(sequence.elements[0]);
    var reasons = sequence.elements.length <= 1
        ? null
        : (sequence.elements[1] as ASN1BitString)
            .valueBytes()
            .map((v) => DistributionPointReason.values[v])
            .toList();

    var crlIssuer =
        sequence.elements.length <= 2 ? null : toDart(sequence.elements[2]);
    return DistributionPoint(
        name: name, reasons: reasons, crlIssuer: crlIssuer);
  }
}

enum DistributionPointReason {
  unused,
  keyCompromise,
  cACompromise,
  affiliationChanged,
  superseded,
  cessationOfOperation,
  certificateHold,
  privilegeWithdrawn,
  aACompromise
}

/// The authority information access extension indicates how to access
/// information and services for the issuer of the certificate in which
/// the extension appears.
///
/// Information and services may include on-line validation services and CA
/// policy data.
class AuthorityInformationAccess extends ExtensionValue {
  final List<AccessDescription>? descriptions;

  AuthorityInformationAccess({this.descriptions});

  /// The ASN.1 definition is:
  ///
  ///   AuthorityInfoAccessSyntax  ::=
  ///     SEQUENCE SIZE (1..MAX) OF AccessDescription
  factory AuthorityInformationAccess.fromAsn1(ASN1Sequence sequence) {
    return AuthorityInformationAccess(descriptions: [
      for (var e in sequence.elements)
        AccessDescription.fromAsn1(e as ASN1Sequence)
    ]);
  }
}

class AccessDescription {
  final ObjectIdentifier? accessMethod;
  final String? accessLocation;

  AccessDescription({this.accessLocation, this.accessMethod});

  /// The ASN.1 definition is:
  ///   AccessDescription  ::=  SEQUENCE {
  ///     accessMethod          OBJECT IDENTIFIER,
  ///     accessLocation        GeneralName  }
  factory AccessDescription.fromAsn1(ASN1Sequence sequence) {
    return AccessDescription(
        accessMethod: toDart(sequence.elements[0]),
        accessLocation: toDart(sequence.elements[1]));
  }
}

class GeneralName {
  final bool isConstructed;
  final int choice;
  final ASN1Object contents;

  GeneralName({this.isConstructed, this.choice, this.contents});

  /// The ASN.1 definition is:
  ///   GeneralName ::= CHOICE {
  //       otherName                       [0]     OtherName,
  //       rfc822Name                      [1]     IA5String,
  //       dNSName                         [2]     IA5String,
  //       x400Address                     [3]     ORAddress,
  //       directoryName                   [4]     Name,
  //       ediPartyName                    [5]     EDIPartyName,
  //       uniformResourceIdentifier       [6]     IA5String,
  //       iPAddress                       [7]     OCTET STRING,
  //       registeredID                    [8]     OBJECT IDENTIFIER}
  static final CHOICE_NAME = [
    'otherName',
    'rfc822Name',
    'DNS',
    'x400Address',
    'directoryName',
    'ediPartyName',
    'uniformResourceIdentifier',
    'IPAddress',
    'registeredID',
  ];

  factory GeneralName.fromAsn1(ASN1Object obj) {
    var tag = obj.tag;
    var isConstructed = (0xA0 & tag) == 0xA0;
    var choice = (0x1F & tag);
    var contents;
    if(isConstructed) {
      contents = ASN1Parser(obj.valueBytes()).nextObject();
    } else {
      switch(choice) {
        case 1:
        case 2:
        case 6:
          contents = ASN1IA5String(String.fromCharCodes(obj.valueBytes()));
          break;
        case 7:
          contents = ASN1OctetString(obj.valueBytes());
          break;
        case 8:
          contents = ASN1ObjectIdentifier.fromBytes(obj.valueBytes());
          break;
        case 0: // TODO: unimplemented.
        case 3:
        case 4:
        case 5:
          log("Warning Not Supported CHOICE($choice).");
          contents = obj;
      }
    }
    return GeneralName(
        isConstructed: isConstructed,
        choice: choice,
        contents: contents);
  }

  @override
  String toString() {
    var contentsString;
    if(contents is ASN1IA5String) {
      contentsString = (contents as ASN1IA5String).stringValue;
    } else if(contents is ASN1OctetString) {
      contentsString = (contents as ASN1OctetString).stringValue;
    } else {
      contentsString = contents.toString();
    }
    return "${CHOICE_NAME[this.choice]}:${contentsString}";
  }
}

class GeneralNames extends ExtensionValue {
  List<GeneralName> names;

  GeneralNames(this.names);

  //GeneralNames :: = SEQUENCE SIZE (1..MAX) OF GeneralName
  factory GeneralNames.fromAsn1(ASN1Sequence sequence) {
    return GeneralNames(sequence.elements.map((n) {
      return GeneralName.fromAsn1(n);
    }).toList());
  }
}<|MERGE_RESOLUTION|>--- conflicted
+++ resolved
@@ -12,12 +12,13 @@
   ///  that contains information that it cannot process.  A non-critical
   ///  extension MAY be ignored if it is not recognized, but MUST be
   ///  processed if it is recognized.
-  final bool? isCritical;
+  final bool isCritical;
 
   /// The extension's value.
   final ExtensionValue extnValue;
 
-  const Extension(this.extnId, this.isCritical, this.extnValue);
+  const Extension(
+      {required this.extnId, this.isCritical = false, required this.extnValue});
 
   /// Creates a Extension from an [ASN1Sequence].
   ///
@@ -33,16 +34,16 @@
   ///   }
   factory Extension.fromAsn1(ASN1Sequence sequence) {
     var id = toDart(sequence.elements[0]);
-    bool? critical = false;
+    var critical = false;
     var octetIndex = 1;
     if (sequence.elements.length > 2) {
       critical = toDart(sequence.elements[1]);
       octetIndex = 2;
     }
     return Extension(
-        id,
-        critical,
-        ExtensionValue.fromAsn1(
+        extnId: id,
+        isCritical: critical,
+        extnValue: ExtensionValue.fromAsn1(
             ASN1Parser(sequence.elements[octetIndex].contentBytes()!)
                 .nextObject(),
             id));
@@ -51,7 +52,7 @@
   @override
   String toString([String prefix = '']) {
     var buffer = StringBuffer();
-    buffer.writeln("${prefix}$extnId: ${isCritical! ? "critical" : ""}");
+    buffer.writeln("${prefix}$extnId: ${isCritical ? "critical" : ""}");
     buffer.writeln('${prefix}\t$extnValue');
     return buffer.toString();
   }
@@ -79,17 +80,10 @@
         case 32:
           return CertificatePolicies.fromAsn1(obj as ASN1Sequence);
         case 31:
-<<<<<<< HEAD
-          return CrlDistributionPoints.fromAsn1(obj);
+          return CrlDistributionPoints.fromAsn1(obj as ASN1Sequence);
         case 17: // subject alternative name extension
         case 18: // issuer alternative name extension
-          return GeneralNames.fromAsn1(obj);
-=======
-          return CrlDistributionPoints.fromAsn1(obj as ASN1Sequence);
-        case 33: // TODO: policy mappings extension
-        case 17: // TODO: subject alternative name extension
-        case 18: // TODO: issuer alternative name extension
->>>>>>> 5047f67e
+          return GeneralNames.fromAsn1(obj as ASN1Sequence);
         case 9: // TODO: subject directory attributes extension
         case 30: // TODO: name constraints extension
         case 33: // TODO: policy mappings extension
@@ -173,7 +167,7 @@
   /// other than signatures on certificates and CRLs, such as those used in an
   /// entity authentication service, a data origin authentication service,
   /// and/or an integrity service.
-  final bool? digitalSignature;
+  final bool digitalSignature;
 
   /// True when the subject public key is used to verify digital signatures,
   /// other than signatures on certificates and CRLs, used to provide a
@@ -183,7 +177,7 @@
   ///
   /// Note that recent editions of X.509 have renamed the nonRepudiation bit to
   /// contentCommitment.
-  final bool? nonRepudiation;
+  final bool nonRepudiation;
 
   /// True when the subject public key is used for enciphering private or secret
   /// keys, i.e., for key transport.
@@ -191,7 +185,7 @@
   /// For example, this bit shall be set when an RSA public key is to be used
   /// for encrypting a symmetric content-decryption key or an asymmetric private
   /// key.
-  final bool? keyEncipherment;
+  final bool keyEncipherment;
 
   /// True when the subject public key is used for directly enciphering raw user
   /// data without the use of an intermediate symmetric cipher.
@@ -199,43 +193,43 @@
   /// Note that the use of this bit is extremely uncommon; almost all
   /// applications use key transport or key agreement to establish a symmetric
   /// key.
-  final bool? dataEncipherment;
+  final bool dataEncipherment;
 
   /// True when the subject public key is used for key agreement.
   ///
   /// For example, when a Diffie-Hellman key is to be used for key management,
   /// then this bit is set.
-  final bool? keyAgreement;
+  final bool keyAgreement;
 
   /// True when the subject public key is used for verifying signatures on
   /// public key certificates.
   ///
   /// If the keyCertSign bit is asserted, then the cA bit in the basic
   /// constraints extension MUST also be asserted.
-  final bool? keyCertSign;
+  final bool keyCertSign;
 
   /// True when the subject public key is used for verifying signatures on
   /// certificate revocation lists (e.g., CRLs, delta CRLs, or ARLs).
-  final bool? cRLSign;
+  final bool cRLSign;
 
   /// When true (and the keyAgreement bit is also set), the subject public key
   /// may be used only for enciphering data while performing key agreement.
-  final bool? encipherOnly;
+  final bool encipherOnly;
 
   /// When true (and the keyAgreement bit is also set), the subject public key
   /// may be used only for deciphering data while performing key agreement.
-  final bool? decipherOnly;
+  final bool decipherOnly;
 
   const KeyUsage(
-      {this.digitalSignature,
-      this.nonRepudiation,
-      this.keyEncipherment,
-      this.dataEncipherment,
-      this.keyAgreement,
-      this.keyCertSign,
-      this.cRLSign,
-      this.encipherOnly,
-      this.decipherOnly});
+      {required this.digitalSignature,
+      required this.nonRepudiation,
+      required this.keyEncipherment,
+      required this.dataEncipherment,
+      required this.keyAgreement,
+      required this.keyCertSign,
+      required this.cRLSign,
+      required this.encipherOnly,
+      required this.decipherOnly});
 
   /// Creates a key usage extension from an [ASN1BitString].
   ///
@@ -276,7 +270,7 @@
 
   @override
   String toString() => [
-        digitalSignature! ? 'Digital Signature' : null
+        digitalSignature ? 'Digital Signature' : null
         // TODO others
       ].where((v) => v != null).join(',');
 }
@@ -301,7 +295,7 @@
 /// certificate is a CA and the maximum depth of valid certification paths
 /// that include this certificate.
 class BasicConstraints extends ExtensionValue {
-  final bool? cA;
+  final bool cA;
   final int? pathLenConstraint;
 
   BasicConstraints({this.cA = false, this.pathLenConstraint});
@@ -314,16 +308,17 @@
   ///       cA                      BOOLEAN DEFAULT FALSE,
   ///       pathLenConstraint       INTEGER (0..MAX) OPTIONAL }
   factory BasicConstraints.fromAsn1(ASN1Sequence sequence) {
-    bool? cA = false, len;
+    var cA = false;
+    int? len;
     for (var o in sequence.elements) {
       if (o is ASN1Boolean) {
-        cA = o.booleanValue;
+        cA = o.booleanValue!;
       }
       if (o is ASN1Integer) {
-        len = o.intValue as bool?;
+        len = o.intValue;
       }
     }
-    return BasicConstraints(cA: cA, pathLenConstraint: len as int?);
+    return BasicConstraints(cA: cA, pathLenConstraint: len);
   }
 
   @override
@@ -337,9 +332,9 @@
 /// information terms, each of which consists of an object identifier (OID) and
 /// optional qualifiers.
 class CertificatePolicies extends ExtensionValue {
-  final List<PolicyInformation>? policies;
-
-  CertificatePolicies({this.policies});
+  final List<PolicyInformation> policies;
+
+  CertificatePolicies({required this.policies});
 
   /// Creates a certificate policies extension value from an [ASN1Sequence].
   ///
@@ -355,15 +350,16 @@
 
   @override
   String toString([String prefix = '']) =>
-      policies!.map((p) => p.toString(prefix)).join('\n');
+      policies.map((p) => p.toString(prefix)).join('\n');
 }
 
 class PolicyInformation {
-  final ObjectIdentifier? policyIdentifier;
-
-  final List<PolicyQualifierInfo>? policyQualifiers;
-
-  PolicyInformation({this.policyIdentifier, this.policyQualifiers});
+  final ObjectIdentifier policyIdentifier;
+
+  final List<PolicyQualifierInfo> policyQualifiers;
+
+  PolicyInformation(
+      {required this.policyIdentifier, this.policyQualifiers = const []});
 
   /// The ASN.1 definition is:
   ///
@@ -387,19 +383,21 @@
     var buffer = StringBuffer();
     buffer.writeln('${prefix}Policy: $policyIdentifier');
     buffer.writeln(
-        policyQualifiers!.map((q) => q.toString('${prefix}\t')).join('\n'));
+        policyQualifiers.map((q) => q.toString('${prefix}\t')).join('\n'));
     return buffer.toString();
   }
 }
 
 class PolicyQualifierInfo {
-  final ObjectIdentifier? policyQualifierId;
+  final ObjectIdentifier policyQualifierId;
 
   final String? cpsUri;
 
   final UserNotice? userNotice;
 
-  PolicyQualifierInfo({this.policyQualifierId, this.cpsUri, this.userNotice});
+  PolicyQualifierInfo(
+      {required this.policyQualifierId, this.cpsUri, this.userNotice})
+      : assert(cpsUri != null || userNotice != null);
 
   /// The ASN.1 definition is:
   ///
@@ -426,7 +424,7 @@
 
   @override
   String toString([String prefix = '']) {
-    switch (policyQualifierId!.nodes.last) {
+    switch (policyQualifierId.nodes.last) {
       case 1: // cps
         return '${prefix}CPS: $cpsUri';
       case 2: // unotice
@@ -475,11 +473,11 @@
 }
 
 class NoticeReference {
-  final String? organization;
-
-  final List<int>? noticeNumbers;
-
-  NoticeReference({this.organization, this.noticeNumbers});
+  final String organization;
+
+  final List<int> noticeNumbers;
+
+  NoticeReference({required this.organization, required this.noticeNumbers});
 
   /// The ASN.1 definition is:
   ///
@@ -499,8 +497,8 @@
 /// The CRL distribution points extension identifies how CRL information is
 /// obtained.
 class CrlDistributionPoints extends ExtensionValue {
-  final List<DistributionPoint>? points;
-  CrlDistributionPoints({this.points});
+  final List<DistributionPoint> points;
+  CrlDistributionPoints({required this.points});
 
   /// The ASN.1 definition is:
   ///
@@ -561,9 +559,9 @@
 /// Information and services may include on-line validation services and CA
 /// policy data.
 class AuthorityInformationAccess extends ExtensionValue {
-  final List<AccessDescription>? descriptions;
-
-  AuthorityInformationAccess({this.descriptions});
+  final List<AccessDescription> descriptions;
+
+  AuthorityInformationAccess({required this.descriptions});
 
   /// The ASN.1 definition is:
   ///
@@ -599,7 +597,10 @@
   final int choice;
   final ASN1Object contents;
 
-  GeneralName({this.isConstructed, this.choice, this.contents});
+  GeneralName(
+      {required this.isConstructed,
+      required this.choice,
+      required this.contents});
 
   /// The ASN.1 definition is:
   ///   GeneralName ::= CHOICE {
@@ -612,7 +613,7 @@
   //       uniformResourceIdentifier       [6]     IA5String,
   //       iPAddress                       [7]     OCTET STRING,
   //       registeredID                    [8]     OBJECT IDENTIFIER}
-  static final CHOICE_NAME = [
+  static final _choiceName = [
     'otherName',
     'rfc822Name',
     'DNS',
@@ -629,10 +630,10 @@
     var isConstructed = (0xA0 & tag) == 0xA0;
     var choice = (0x1F & tag);
     var contents;
-    if(isConstructed) {
+    if (isConstructed) {
       contents = ASN1Parser(obj.valueBytes()).nextObject();
     } else {
-      switch(choice) {
+      switch (choice) {
         case 1:
         case 2:
         case 6:
@@ -648,27 +649,25 @@
         case 3:
         case 4:
         case 5:
-          log("Warning Not Supported CHOICE($choice).");
+          log('Warning Not Supported CHOICE($choice).');
           contents = obj;
       }
     }
     return GeneralName(
-        isConstructed: isConstructed,
-        choice: choice,
-        contents: contents);
+        isConstructed: isConstructed, choice: choice, contents: contents);
   }
 
   @override
   String toString() {
     var contentsString;
-    if(contents is ASN1IA5String) {
+    if (contents is ASN1IA5String) {
       contentsString = (contents as ASN1IA5String).stringValue;
-    } else if(contents is ASN1OctetString) {
+    } else if (contents is ASN1OctetString) {
       contentsString = (contents as ASN1OctetString).stringValue;
     } else {
       contentsString = contents.toString();
     }
-    return "${CHOICE_NAME[this.choice]}:${contentsString}";
+    return '${_choiceName[choice]}:${contentsString}';
   }
 }
 
