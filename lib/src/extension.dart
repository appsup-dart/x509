<<<<<<< HEAD
part of x509;

/// An X.509 extension
class Extension {
  /// The extension's object identifier.
  final ObjectIdentifier extnId;

  /// Returns `true` if this extension is critical.
  ///
  ///  A certificate-using system MUST reject the certificate if it encounters
  ///  a critical extension it does not recognize or a critical extension
  ///  that contains information that it cannot process.  A non-critical
  ///  extension MAY be ignored if it is not recognized, but MUST be
  ///  processed if it is recognized.
  final bool isCritical;

  /// The extension's value.
  final ExtensionValue extnValue;

  const Extension(
      {required this.extnId, this.isCritical = false, required this.extnValue});

  /// Creates a Extension from an [ASN1Sequence].
  ///
  /// The ASN.1 definition is:
  ///
  ///   Extension  ::=  SEQUENCE  {
  ///     extnID      OBJECT IDENTIFIER,
  ///     critical    BOOLEAN DEFAULT FALSE,
  ///     extnValue   OCTET STRING
  ///                 -- contains the DER encoding of an ASN.1 value
  ///                 -- corresponding to the extension type identified
  ///                 -- by extnID
  ///   }
  factory Extension.fromAsn1(ASN1Sequence sequence) {
    var id = toDart(sequence.elements[0]);
    var critical = false;
    var octetIndex = 1;
    if (sequence.elements.length > 2) {
      critical = toDart(sequence.elements[1]);
      octetIndex = 2;
    }
    return Extension(
        extnId: id,
        isCritical: critical,
        extnValue: ExtensionValue.fromAsn1(
            ASN1Parser(sequence.elements[octetIndex].contentBytes()!)
                .nextObject(),
            id));
  }

  @override
  String toString([String prefix = '']) {
    var buffer = StringBuffer();
    buffer.writeln("$prefix$extnId: ${isCritical ? "critical" : ""}");
    buffer.writeln('$prefix\t$extnValue');
    return buffer.toString();
  }
}

/// The base class for extension values.
abstract class ExtensionValue {
  static const ceId = ObjectIdentifier([2, 5, 29]);
  static const peId = ObjectIdentifier([1, 3, 6, 1, 5, 5, 7, 1]);

  const ExtensionValue();

  /// Creates an extension value from an [ASN1Object].
  ///
  /// [id] defines the type of extension to create.
  factory ExtensionValue.fromAsn1(ASN1Object obj, ObjectIdentifier id) {
    if (id.parent == ceId) {
      switch (id.nodes.last) {
        case 35:
          return AuthorityKeyIdentifier.fromAsn1(obj as ASN1Sequence);
        case 14:
          return SubjectKeyIdentifier.fromAsn1(obj);
        case 15:
          return KeyUsage.fromAsn1(obj as ASN1BitString);
        case 32:
          return CertificatePolicies.fromAsn1(obj as ASN1Sequence);
        case 31:
          return CrlDistributionPoints.fromAsn1(obj as ASN1Sequence);
        case 17: // subject alternative name extension
        case 18: // issuer alternative name extension
          return GeneralNames.fromAsn1(obj as ASN1Sequence);
        case 9: // TODO: subject directory attributes extension
        case 30: // TODO: name constraints extension
        case 33: // TODO: policy mappings extension
        case 36: // TODO: policy constraints extension
          break;
        case 19:
          return BasicConstraints.fromAsn1(obj as ASN1Sequence);
        case 37:
          return ExtendedKeyUsage.fromAsn1(obj as ASN1Sequence);
      }
    }
    if (id.parent == peId) {
      switch (id.nodes.last) {
        case 1:
          return AuthorityInformationAccess.fromAsn1(obj as ASN1Sequence);
      }
    }
    throw UnimplementedError(
        'Cannot handle $id (${id.parent} ${id.nodes.last})');
  }
}

/// An authority key identifier extension value.
///
/// The authority key identifier extension provides a means of identifying the
/// public key corresponding to the private key used to sign a certificate.
class AuthorityKeyIdentifier extends ExtensionValue {
  final List<int>? keyIdentifier;
  final GeneralNames? authorityCertIssuer;
  final BigInt? authorityCertSerialNumber;

  AuthorityKeyIdentifier(this.keyIdentifier, this.authorityCertIssuer,
      this.authorityCertSerialNumber);

  /// Creates an authority key identifier extension value from an [ASN1Sequence].
  ///
  /// The ASN.1 definition is:
  ///
  ///   AuthorityKeyIdentifier ::= SEQUENCE {
  ///     keyIdentifier             [0] KeyIdentifier           OPTIONAL,
  ///     authorityCertIssuer       [1] GeneralNames            OPTIONAL,
  ///     authorityCertSerialNumber [2] CertificateSerialNumber OPTIONAL  }
  ///
  ///   KeyIdentifier ::= OCTET STRING
  factory AuthorityKeyIdentifier.fromAsn1(ASN1Sequence sequence) {
    Uint8List? keyId;
    GeneralNames? issuer;
    BigInt? number;
    for (var o in sequence.elements) {
      switch (o.tag & 0x1f) {
        case 0:
          keyId = o.contentBytes();
          break;
        case 1:
          issuer = GeneralNames.fromAsn1(o as ASN1Sequence);
          break;
        case 2:
          number =
              (ASN1Parser(o.encodedBytes..[0] = 2).nextObject() as ASN1Integer)
                  .valueAsBigInteger;
      }
    }
    return AuthorityKeyIdentifier(keyId, issuer, number);
  }
}

/// The subject key identifier extension provides a means of identifying
/// certificates that contain a particular public key.
class SubjectKeyIdentifier extends ExtensionValue {
  final List<int>? keyIdentifier;

  SubjectKeyIdentifier(this.keyIdentifier);

  factory SubjectKeyIdentifier.fromAsn1(ASN1Object obj) {
    return SubjectKeyIdentifier(obj.contentBytes());
  }
}

/// The key usage extension defines the purpose (e.g., encipherment, signature,
/// certificate signing) of the key contained in the certificate.
class KeyUsage extends ExtensionValue {
  /// True when the subject public key is used for verifying digital signatures,
  /// other than signatures on certificates and CRLs, such as those used in an
  /// entity authentication service, a data origin authentication service,
  /// and/or an integrity service.
  final bool digitalSignature;

  /// True when the subject public key is used to verify digital signatures,
  /// other than signatures on certificates and CRLs, used to provide a
  /// non-repudiation service that protects against the signing entity falsely
  /// denying some action.  In the case of later conflict, a reliable third
  /// party may determine the authenticity of the signed data.
  ///
  /// Note that recent editions of X.509 have renamed the nonRepudiation bit to
  /// contentCommitment.
  final bool nonRepudiation;

  /// True when the subject public key is used for enciphering private or secret
  /// keys, i.e., for key transport.
  ///
  /// For example, this bit shall be set when an RSA public key is to be used
  /// for encrypting a symmetric content-decryption key or an asymmetric private
  /// key.
  final bool keyEncipherment;

  /// True when the subject public key is used for directly enciphering raw user
  /// data without the use of an intermediate symmetric cipher.
  ///
  /// Note that the use of this bit is extremely uncommon; almost all
  /// applications use key transport or key agreement to establish a symmetric
  /// key.
  final bool dataEncipherment;

  /// True when the subject public key is used for key agreement.
  ///
  /// For example, when a Diffie-Hellman key is to be used for key management,
  /// then this bit is set.
  final bool keyAgreement;

  /// True when the subject public key is used for verifying signatures on
  /// public key certificates.
  ///
  /// If the keyCertSign bit is asserted, then the cA bit in the basic
  /// constraints extension MUST also be asserted.
  final bool keyCertSign;

  /// True when the subject public key is used for verifying signatures on
  /// certificate revocation lists (e.g., CRLs, delta CRLs, or ARLs).
  final bool cRLSign;

  /// When true (and the keyAgreement bit is also set), the subject public key
  /// may be used only for enciphering data while performing key agreement.
  final bool encipherOnly;

  /// When true (and the keyAgreement bit is also set), the subject public key
  /// may be used only for deciphering data while performing key agreement.
  final bool decipherOnly;

  const KeyUsage(
      {required this.digitalSignature,
      required this.nonRepudiation,
      required this.keyEncipherment,
      required this.dataEncipherment,
      required this.keyAgreement,
      required this.keyCertSign,
      required this.cRLSign,
      required this.encipherOnly,
      required this.decipherOnly});

  /// Creates a key usage extension from an [ASN1BitString].
  ///
  /// The ASN.1 definition is:
  ///
  ///   KeyUsage ::= BIT STRING {
  ///     digitalSignature        (0),
  ///     nonRepudiation          (1), -- recent editions of X.509 have
  ///                                  -- renamed this bit to contentCommitment
  ///     keyEncipherment         (2),
  ///     dataEncipherment        (3),
  ///     keyAgreement            (4),
  ///     keyCertSign             (5),
  ///     cRLSign                 (6),
  ///     encipherOnly            (7),
  ///     decipherOnly            (8) }
  factory KeyUsage.fromAsn1(ASN1BitString bitString) {
    var bits = bitString.stringValue
        .map((v) => (v + 256).toRadixString(2).substring(1))
        .join()
        .split('')
        .map((v) => v == '1')
        .toList();
    bits = bits.take(bits.length - bitString.unusedbits).toList();
    bits.addAll(Iterable.generate(9, (_) => false));
    bits = bits.take(9).toList();
    return KeyUsage(
        digitalSignature: bits[0],
        nonRepudiation: bits[1],
        keyEncipherment: bits[2],
        dataEncipherment: bits[3],
        keyAgreement: bits[4],
        keyCertSign: bits[5],
        cRLSign: bits[6],
        encipherOnly: bits[7],
        decipherOnly: bits[8]);
  }

  @override
  String toString() => [
        digitalSignature ? 'Digital Signature' : null
        // TODO others
      ].where((v) => v != null).join(',');
}

/// This extension indicates one or more purposes for which the certified
/// public key may be used, in addition to or in place of the basic purposes
/// indicated in the key usage extension.
class ExtendedKeyUsage extends ExtensionValue {
  final List<ObjectIdentifier> ids;

  const ExtendedKeyUsage(this.ids);

  factory ExtendedKeyUsage.fromAsn1(ASN1Sequence sequence) {
    return ExtendedKeyUsage((toDart(sequence) as List).cast());
  }

  @override
  String toString() => ids.join(', ');
}

/// The basic constraints extension identifies whether the subject of the
/// certificate is a CA and the maximum depth of valid certification paths
/// that include this certificate.
class BasicConstraints extends ExtensionValue {
  final bool cA;
  final int? pathLenConstraint;

  BasicConstraints({this.cA = false, this.pathLenConstraint});

  /// Creates a basic constraints extension value from an [ASN1Sequence].
  ///
  /// The ASN.1 definition is:
  ///
  ///   BasicConstraints ::= SEQUENCE {
  ///       cA                      BOOLEAN DEFAULT FALSE,
  ///       pathLenConstraint       INTEGER (0..MAX) OPTIONAL }
  factory BasicConstraints.fromAsn1(ASN1Sequence sequence) {
    var cA = false;
    int? len;
    for (var o in sequence.elements) {
      if (o is ASN1Boolean) {
        cA = o.booleanValue!;
      }
      if (o is ASN1Integer) {
        len = o.intValue;
      }
    }
    return BasicConstraints(cA: cA, pathLenConstraint: len);
  }

  @override
  String toString() => [
        "CA:${"$cA".toUpperCase()}"
        // TODO: path length constraint
      ].join(',');
}

/// The certificate policies extension contains a sequence of one or more policy
/// information terms, each of which consists of an object identifier (OID) and
/// optional qualifiers.
class CertificatePolicies extends ExtensionValue {
  final List<PolicyInformation> policies;

  CertificatePolicies({required this.policies});

  /// Creates a certificate policies extension value from an [ASN1Sequence].
  ///
  /// The ASN.1 definition is:
  ///
  ///   CertificatePolicies ::= SEQUENCE SIZE (1..MAX) OF PolicyInformation
  factory CertificatePolicies.fromAsn1(ASN1Sequence sequence) {
    return CertificatePolicies(policies: [
      for (var e in sequence.elements)
        PolicyInformation.fromAsn1(e as ASN1Sequence)
    ]);
  }

  @override
  String toString([String prefix = '']) =>
      policies.map((p) => p.toString(prefix)).join('\n');
}

class PolicyInformation {
  final ObjectIdentifier policyIdentifier;

  final List<PolicyQualifierInfo> policyQualifiers;

  PolicyInformation(
      {required this.policyIdentifier, this.policyQualifiers = const []});

  /// The ASN.1 definition is:
  ///
  ///   PolicyInformation ::= SEQUENCE {
  ///     policyIdentifier   CertPolicyId,
  ///     policyQualifiers   SEQUENCE SIZE (1..MAX) OF PolicyQualifierInfo OPTIONAL }
  factory PolicyInformation.fromAsn1(ASN1Sequence sequence) {
    var policyIdentifier = toDart(sequence.elements[0]);
    var policyQualifiers = <PolicyQualifierInfo>[];
    if (sequence.elements.length > 1) {
      policyQualifiers.addAll((sequence.elements[1] as ASN1Sequence)
          .elements
          .map((e) => PolicyQualifierInfo.fromAsn1(e as ASN1Sequence)));
    }
    return PolicyInformation(
        policyIdentifier: policyIdentifier, policyQualifiers: policyQualifiers);
  }

  @override
  String toString([String prefix = '']) {
    var buffer = StringBuffer();
    String piString;
    try {
      piString = policyIdentifier.toString();
    } catch (e) {
      if (e is UnknownOIDNameError) {
        // It is unique definition policy. should not convert name.
        // In this case, to be just combined numbers.
        piString = policyIdentifier.nodes.map((i) => i.toString()).join('.');
      } else {
        rethrow;
      }
    }
    buffer.writeln('${prefix}Policy: $piString');
    buffer.writeln(
        policyQualifiers.map((q) => q.toString('$prefix\t')).join('\n'));
    return buffer.toString();
  }
}

class PolicyQualifierInfo {
  final ObjectIdentifier policyQualifierId;

  final String? cpsUri;

  final UserNotice? userNotice;

  PolicyQualifierInfo(
      {required this.policyQualifierId, this.cpsUri, this.userNotice})
      : assert(cpsUri != null || userNotice != null);

  /// The ASN.1 definition is:
  ///
  ///   PolicyQualifierInfo ::= SEQUENCE {
  ///     policyQualifierId  PolicyQualifierId,
  ///     qualifier          ANY DEFINED BY policyQualifierId }
  factory PolicyQualifierInfo.fromAsn1(ASN1Sequence sequence) {
    var policyQualifierId = toDart(sequence.elements[0]) as ObjectIdentifier;

    switch (policyQualifierId.nodes.last) {
      case 1: // cps
        var cpsUri = toDart(sequence.elements[1]);
        return PolicyQualifierInfo(
            policyQualifierId: policyQualifierId, cpsUri: cpsUri);
      case 2: // unotice
        return PolicyQualifierInfo(
            policyQualifierId: policyQualifierId,
            userNotice:
                UserNotice.fromAsn1(sequence.elements[1] as ASN1Sequence));
    }
    throw UnsupportedError(
        'Policy qualifier id $policyQualifierId not supported');
  }

  @override
  String toString([String prefix = '']) {
    switch (policyQualifierId.nodes.last) {
      case 1: // cps
        return '${prefix}CPS: $cpsUri';
      case 2: // unotice
        return '${prefix}User Notice:\n'
            '${userNotice?.toString('$prefix\t')}';
    }
    throw UnsupportedError(
        'Policy qualifier id $policyQualifierId not supported');
  }
}

class UserNotice {
  final NoticeReference? noticeRef;
  final String? explicitText;

  UserNotice({this.noticeRef, this.explicitText});

  /// The ASN.1 definition is:
  ///
  ///   UserNotice ::= SEQUENCE {
  ///     noticeRef        NoticeReference OPTIONAL,
  ///     explicitText     DisplayText OPTIONAL }
  factory UserNotice.fromAsn1(ASN1Sequence sequence) {
    NoticeReference? noticeRef;
    String? explicitText;
    for (var e in sequence.elements) {
      if (e is ASN1Sequence) {
        noticeRef = NoticeReference.fromAsn1(e);
      } else {
        explicitText = toDart(e);
      }
    }
    return UserNotice(noticeRef: noticeRef, explicitText: explicitText);
  }

  @override
  String toString([String prefix = '']) {
    var buffer = StringBuffer();
    if (explicitText != null) {
      buffer.writeln('${prefix}Explicit Text: $explicitText');
    }
    if (noticeRef != null) {
      buffer.writeln('${prefix}Notice Reference: $noticeRef');
    }
    return buffer.toString();
  }
}

class NoticeReference {
  final String organization;

  final List<int> noticeNumbers;

  NoticeReference({required this.organization, required this.noticeNumbers});

  /// The ASN.1 definition is:
  ///
  ///   NoticeReference ::= SEQUENCE {
  ///     organization     DisplayText,
  ///     noticeNumbers    SEQUENCE OF INTEGER }
  factory NoticeReference.fromAsn1(ASN1Sequence sequence) {
    return NoticeReference(
        organization: toDart(sequence.elements[0]),
        noticeNumbers: toDart(sequence.elements[1]));
  }

  @override
  String toString() => '$organization $noticeNumbers';
}

/// The CRL distribution points extension identifies how CRL information is
/// obtained.
class CrlDistributionPoints extends ExtensionValue {
  final List<DistributionPoint> points;
  CrlDistributionPoints({required this.points});

  /// The ASN.1 definition is:
  ///
  ///   CRLDistributionPoints ::= SEQUENCE SIZE (1..MAX) OF DistributionPoint
  factory CrlDistributionPoints.fromAsn1(ASN1Sequence sequence) {
    return CrlDistributionPoints(points: [
      for (var e in sequence.elements)
        DistributionPoint.fromAsn1(e as ASN1Sequence)
    ]);
  }
}

class DistributionPoint {
  final DistributionPointName? name;
  final List<DistributionPointReason>? reasons;
  final String? crlIssuer;

  DistributionPoint({this.name, this.reasons, this.crlIssuer});

  /// The ASN.1 definition is:
  ///
  ///   DistributionPoint ::= SEQUENCE {
  ///     distributionPoint       [0]     DistributionPointName OPTIONAL,
  ///     reasons                 [1]     ReasonFlags OPTIONAL,
  ///     cRLIssuer               [2]     GeneralNames OPTIONAL }
  factory DistributionPoint.fromAsn1(ASN1Sequence sequence) {
    var name = sequence.elements.isEmpty
        ? null
        : DistributionPointName.fromAsn1(
            ASN1Object.fromBytes(sequence.elements[0].valueBytes()));
    var reasons = sequence.elements.length <= 1
        ? null
        : (sequence.elements[1] as ASN1BitString)
            .valueBytes()
            .map((v) => DistributionPointReason.values[v])
            .toList();

    var crlIssuer =
        sequence.elements.length <= 2 ? null : toDart(sequence.elements[2]);
    return DistributionPoint(
        name: name, reasons: reasons, crlIssuer: crlIssuer);
  }
}

class DistributionPointName {
  final int choice;
  final GeneralNames? generalNames;
  final RelativeDistinguishedName? relativeDistinguishedName;
  static final _choiceName = [
    'Full Name',
    'CRLIssuer',
  ];

  DistributionPointName(
      this.choice, this.generalNames, this.relativeDistinguishedName);

  // DistributionPointName ::= CHOICE {
  //   fullName [0] GeneralNames,
  //   nameRelativeToCRLIssuer [1] RelativeDistinguishedName
  // }
  factory DistributionPointName.fromAsn1(ASN1Object obj) {
    var choice = (0x1F & obj.tag);
    var childObj = ASN1Parser(obj.valueBytes()).nextObject();
    GeneralNames? generalNames;
    RelativeDistinguishedName? relativeName;

    switch (choice) {
      case 0:
        generalNames = GeneralNames.fromAsn1(childObj);
        break;
      case 1:
        relativeName = RelativeDistinguishedName();
        break;
      default:
        throw UnsupportedError(
            'Not supported CHOICE ($choice) by DistributionPointName.');
    }
    return DistributionPointName(choice, generalNames, relativeName);
  }

  @override
  String toString() {
    String contentsString;
    if (generalNames != null) {
      contentsString = generalNames.toString();
    } else {
      contentsString = relativeDistinguishedName.toString();
    }
    return '${_choiceName[choice]}: $contentsString';
  }
}

class RelativeDistinguishedName {}

enum DistributionPointReason {
  unused,
  keyCompromise,
  cACompromise,
  affiliationChanged,
  superseded,
  cessationOfOperation,
  certificateHold,
  privilegeWithdrawn,
  aACompromise
}

/// The authority information access extension indicates how to access
/// information and services for the issuer of the certificate in which
/// the extension appears.
///
/// Information and services may include on-line validation services and CA
/// policy data.
class AuthorityInformationAccess extends ExtensionValue {
  final List<AccessDescription> descriptions;

  AuthorityInformationAccess({required this.descriptions});

  /// The ASN.1 definition is:
  ///
  ///   AuthorityInfoAccessSyntax  ::=
  ///     SEQUENCE SIZE (1..MAX) OF AccessDescription
  factory AuthorityInformationAccess.fromAsn1(ASN1Sequence sequence) {
    return AuthorityInformationAccess(descriptions: [
      for (var e in sequence.elements)
        AccessDescription.fromAsn1(e as ASN1Sequence)
    ]);
  }
}

class AccessDescription {
  final ObjectIdentifier? accessMethod;
  final String? accessLocation;

  AccessDescription({this.accessLocation, this.accessMethod});

  /// The ASN.1 definition is:
  ///   AccessDescription  ::=  SEQUENCE {
  ///     accessMethod          OBJECT IDENTIFIER,
  ///     accessLocation        GeneralName  }
  factory AccessDescription.fromAsn1(ASN1Sequence sequence) {
    return AccessDescription(
        accessMethod: toDart(sequence.elements[0]),
        accessLocation: toDart(sequence.elements[1]));
  }
}

class GeneralName {
  final bool isConstructed;
  final int choice;
  final ASN1Object contents;

  GeneralName(
      {required this.isConstructed,
      required this.choice,
      required this.contents});

  /// The ASN.1 definition is:
  ///   GeneralName ::= CHOICE {
  //       otherName                       [0]     OtherName,
  //       rfc822Name                      [1]     IA5String,
  //       dNSName                         [2]     IA5String,
  //       x400Address                     [3]     ORAddress,
  //       directoryName                   [4]     Name,
  //       ediPartyName                    [5]     EDIPartyName,
  //       uniformResourceIdentifier       [6]     IA5String,
  //       iPAddress                       [7]     OCTET STRING,
  //       registeredID                    [8]     OBJECT IDENTIFIER}
  static final _choiceName = [
    'otherName',
    'rfc822Name',
    'DNS',
    'x400Address',
    'directoryName',
    'ediPartyName',
    'URI',
    'IPAddress',
    'registeredID',
  ];

  factory GeneralName.fromAsn1(ASN1Object obj) {
    var tag = obj.tag;
    var isConstructed = (0xA0 & tag) == 0xA0;
    var choice = (0x1F & tag);
    ASN1Object? contents;
    if (isConstructed) {
      contents = ASN1Parser(obj.valueBytes()).nextObject();
    } else {
      switch (choice) {
        case 1:
        case 2:
        case 6:
          contents = ASN1IA5String(String.fromCharCodes(obj.valueBytes()));
          break;
        case 7: // IPAddress (OctetString)
          contents = ASN1OctetString(obj.valueBytes());
          break;
        case 8: // registeredID (ObjectIdentifier)
          contents = ASN1ObjectIdentifier.fromBytes(obj.valueBytes());
          break;
        case 0: // TODO: unimplemented.
        case 3:
        case 4:
        case 5: // ediPartyName
          //  EDIPartyName ::= SEQUENCE {
          //   nameAssigner            [0]     DirectoryString OPTIONAL,
          //   partyName               [1]     DirectoryString }
          log('Warning Not Supported CHOICE($choice).');
          contents = obj;
      }
    }
    return GeneralName(
        isConstructed: isConstructed, choice: choice, contents: contents!);
  }

  @override
  String toString() {
    String contentsString;
    if (contents is ASN1IA5String) {
      contentsString = (contents as ASN1IA5String).stringValue;
    } else if (contents is ASN1OctetString) {
      contentsString = (contents as ASN1OctetString).stringValue;
    } else {
      contentsString = contents.toString();
    }
    return '${_choiceName[choice]}:$contentsString';
  }
}

class GeneralNames extends ExtensionValue {
  List<GeneralName> names;

  GeneralNames(this.names);

  //GeneralNames :: = SEQUENCE SIZE (1..MAX) OF GeneralName
  factory GeneralNames.fromAsn1(ASN1Object obj) {
    if (obj is ASN1Sequence) {
      var sequence = obj;
      return GeneralNames(sequence.elements.map((n) {
        return GeneralName.fromAsn1(n);
      }).toList());
    } else {
      var name = GeneralName.fromAsn1(obj);
      return GeneralNames([name]);
    }
  }

  @override
  String toString() {
    return names.map((n) => n.toString()).join(', ');
  }
}
=======
part of x509;

/// An X.509 extension
class Extension {
  /// The extension's object identifier.
  final ObjectIdentifier extnId;

  /// Returns `true` if this extension is critical.
  ///
  ///  A certificate-using system MUST reject the certificate if it encounters
  ///  a critical extension it does not recognize or a critical extension
  ///  that contains information that it cannot process.  A non-critical
  ///  extension MAY be ignored if it is not recognized, but MUST be
  ///  processed if it is recognized.
  final bool isCritical;

  /// The extension's value.
  final ExtensionValue extnValue;

  const Extension(
      {required this.extnId, this.isCritical = false, required this.extnValue});

  /// Creates a Extension from an [ASN1Sequence].
  ///
  /// The ASN.1 definition is:
  ///
  ///   Extension  ::=  SEQUENCE  {
  ///     extnID      OBJECT IDENTIFIER,
  ///     critical    BOOLEAN DEFAULT FALSE,
  ///     extnValue   OCTET STRING
  ///                 -- contains the DER encoding of an ASN.1 value
  ///                 -- corresponding to the extension type identified
  ///                 -- by extnID
  ///   }
  factory Extension.fromAsn1(ASN1Sequence sequence) {
    var id = toDart(sequence.elements[0]);
    var critical = false;
    var octetIndex = 1;
    if (sequence.elements.length > 2) {
      critical = toDart(sequence.elements[1]);
      octetIndex = 2;
    }
    return Extension(
        extnId: id,
        isCritical: critical,
        extnValue: ExtensionValue.fromAsn1(
            ASN1Parser(sequence.elements[octetIndex].contentBytes()!)
                .nextObject(),
            id));
  }

  @override
  String toString([String prefix = '']) {
    var buffer = StringBuffer();
    buffer.writeln("${prefix}$extnId: ${isCritical ? "critical" : ""}");
    buffer.writeln('${prefix}\t$extnValue');
    return buffer.toString();
  }
}

/// The base class for extension values.
abstract class ExtensionValue {
  static const ceId = ObjectIdentifier([2, 5, 29]);
  static const peId = ObjectIdentifier([1, 3, 6, 1, 5, 5, 7, 1]);
  static const xId = ObjectIdentifier([2, 23, 136, 1, 1, 6, 2]);

  const ExtensionValue();

  /// Creates an extension value from an [ASN1Object].
  ///
  /// [id] defines the type of extension to create.
  factory ExtensionValue.fromAsn1(ASN1Object obj, ObjectIdentifier id) {
    if (id.parent == ceId) {
      switch (id.nodes.last) {
        case 35:
          return AuthorityKeyIdentifier.fromAsn1(obj as ASN1Sequence);
        case 14:
          return SubjectKeyIdentifier.fromAsn1(obj);
        case 15:
          return KeyUsage.fromAsn1(obj as ASN1BitString);
        case 32:
          return CertificatePolicies.fromAsn1(obj as ASN1Sequence);
        case 31:
          return CrlDistributionPoints.fromAsn1(obj as ASN1Sequence);
        case 17: // subject alternative name extension
        case 18: // issuer alternative name extension
          return GeneralNames.fromAsn1(obj as ASN1Sequence);
        case 9: // TODO: subject directory attributes extension
        case 30: // TODO: name constraints extension
        case 33: // TODO: policy mappings extension
        case 36: // TODO: policy constraints extension
          break;
        case 19:
          return BasicConstraints.fromAsn1(obj as ASN1Sequence);
        case 37:
          return ExtendedKeyUsage.fromAsn1(obj as ASN1Sequence);
        case 16:
          return PrivateKeyUsagePeriod.fromAsn1(obj as ASN1Sequence);
      }
    }
    if (id.parent == peId) {
      switch (id.nodes.last) {
        case 1:
          return AuthorityInformationAccess.fromAsn1(obj as ASN1Sequence);
        case 3:
          return QCStatements.fromAsn1(obj as ASN1Sequence);
      }
    }
    if (id == xId) {
      return UnknownExtension.fromAsn1(obj);
    }
    else
      return UnknownExtension.fromAsn1(obj);
    throw UnimplementedError(
        'Cannot handle $id (${id.parent} ${id.nodes.last})');
  }
}

/// An authority key identifier extension value.
///
/// The authority key identifier extension provides a means of identifying the
/// public key corresponding to the private key used to sign a certificate.
class AuthorityKeyIdentifier extends ExtensionValue {
  final List<int>? keyIdentifier;
  final authorityCertIssuer;
  final BigInt? authorityCertSerialNumber;

  AuthorityKeyIdentifier(this.keyIdentifier, this.authorityCertIssuer,
      this.authorityCertSerialNumber);

  /// Creates an authority key identifier extension value from an [ASN1Sequence].
  ///
  /// The ASN.1 definition is:
  ///
  ///   AuthorityKeyIdentifier ::= SEQUENCE {
  ///     keyIdentifier             [0] KeyIdentifier           OPTIONAL,
  ///     authorityCertIssuer       [1] GeneralNames            OPTIONAL,
  ///     authorityCertSerialNumber [2] CertificateSerialNumber OPTIONAL  }
  ///
  ///   KeyIdentifier ::= OCTET STRING
  factory AuthorityKeyIdentifier.fromAsn1(ASN1Sequence sequence) {
    var keyId, issuer, number;
    for (var o in sequence.elements) {
      switch (o.tag & 0x1f) {
        case 0:
          keyId = o.contentBytes();
          break;
        case 1:
          issuer = o;
          break;
        case 2:
          number =
              (ASN1Parser(o.encodedBytes..[0] = 2).nextObject() as ASN1Integer)
                  .valueAsBigInteger;
      }
    }
    return AuthorityKeyIdentifier(keyId, issuer, number);
  }
}

/// The subject key identifier extension provides a means of identifying
/// certificates that contain a particular public key.
class SubjectKeyIdentifier extends ExtensionValue {
  final List<int>? keyIdentifier;

  SubjectKeyIdentifier(this.keyIdentifier);

  factory SubjectKeyIdentifier.fromAsn1(ASN1Object obj) {
    return SubjectKeyIdentifier(obj.contentBytes());
  }
}

/// The key usage extension defines the purpose (e.g., encipherment, signature,
/// certificate signing) of the key contained in the certificate.
class KeyUsage extends ExtensionValue {
  /// True when the subject public key is used for verifying digital signatures,
  /// other than signatures on certificates and CRLs, such as those used in an
  /// entity authentication service, a data origin authentication service,
  /// and/or an integrity service.
  final bool digitalSignature;

  /// True when the subject public key is used to verify digital signatures,
  /// other than signatures on certificates and CRLs, used to provide a
  /// non-repudiation service that protects against the signing entity falsely
  /// denying some action.  In the case of later conflict, a reliable third
  /// party may determine the authenticity of the signed data.
  ///
  /// Note that recent editions of X.509 have renamed the nonRepudiation bit to
  /// contentCommitment.
  final bool nonRepudiation;

  /// True when the subject public key is used for enciphering private or secret
  /// keys, i.e., for key transport.
  ///
  /// For example, this bit shall be set when an RSA public key is to be used
  /// for encrypting a symmetric content-decryption key or an asymmetric private
  /// key.
  final bool keyEncipherment;

  /// True when the subject public key is used for directly enciphering raw user
  /// data without the use of an intermediate symmetric cipher.
  ///
  /// Note that the use of this bit is extremely uncommon; almost all
  /// applications use key transport or key agreement to establish a symmetric
  /// key.
  final bool dataEncipherment;

  /// True when the subject public key is used for key agreement.
  ///
  /// For example, when a Diffie-Hellman key is to be used for key management,
  /// then this bit is set.
  final bool keyAgreement;

  /// True when the subject public key is used for verifying signatures on
  /// public key certificates.
  ///
  /// If the keyCertSign bit is asserted, then the cA bit in the basic
  /// constraints extension MUST also be asserted.
  final bool keyCertSign;

  /// True when the subject public key is used for verifying signatures on
  /// certificate revocation lists (e.g., CRLs, delta CRLs, or ARLs).
  final bool cRLSign;

  /// When true (and the keyAgreement bit is also set), the subject public key
  /// may be used only for enciphering data while performing key agreement.
  final bool encipherOnly;

  /// When true (and the keyAgreement bit is also set), the subject public key
  /// may be used only for deciphering data while performing key agreement.
  final bool decipherOnly;

  const KeyUsage(
      {required this.digitalSignature,
      required this.nonRepudiation,
      required this.keyEncipherment,
      required this.dataEncipherment,
      required this.keyAgreement,
      required this.keyCertSign,
      required this.cRLSign,
      required this.encipherOnly,
      required this.decipherOnly});

  /// Creates a key usage extension from an [ASN1BitString].
  ///
  /// The ASN.1 definition is:
  ///
  ///   KeyUsage ::= BIT STRING {
  ///     digitalSignature        (0),
  ///     nonRepudiation          (1), -- recent editions of X.509 have
  ///                                  -- renamed this bit to contentCommitment
  ///     keyEncipherment         (2),
  ///     dataEncipherment        (3),
  ///     keyAgreement            (4),
  ///     keyCertSign             (5),
  ///     cRLSign                 (6),
  ///     encipherOnly            (7),
  ///     decipherOnly            (8) }
  factory KeyUsage.fromAsn1(ASN1BitString bitString) {
    var bits = bitString.stringValue
        .map((v) => (v + 256).toRadixString(2).substring(1))
        .join()
        .split('')
        .map((v) => v == '1')
        .toList();
    bits = bits.take(bits.length - bitString.unusedbits).toList();
    bits.addAll(Iterable.generate(9, (_) => false));
    bits = bits.take(9).toList();
    return KeyUsage(
        digitalSignature: bits[0],
        nonRepudiation: bits[1],
        keyEncipherment: bits[2],
        dataEncipherment: bits[3],
        keyAgreement: bits[4],
        keyCertSign: bits[5],
        cRLSign: bits[6],
        encipherOnly: bits[7],
        decipherOnly: bits[8]);
  }

  @override
  String toString() => [
        digitalSignature ? 'Digital Signature' : null
        // TODO others
      ].where((v) => v != null).join(',');
}

/// This extension indicates one or more purposes for which the certified
/// public key may be used, in addition to or in place of the basic purposes
/// indicated in the key usage extension.
class ExtendedKeyUsage extends ExtensionValue {
  final List<ObjectIdentifier> ids;

  const ExtendedKeyUsage(this.ids);

  factory ExtendedKeyUsage.fromAsn1(ASN1Sequence sequence) {
    return ExtendedKeyUsage((toDart(sequence) as List).cast());
  }

  @override
  String toString() => ids.join(', ');
}

class PrivateKeyUsagePeriod extends ExtensionValue {
  final DateTime? notBefore;
  final DateTime? notAfter;

  PrivateKeyUsagePeriod({this.notBefore, this.notAfter});

  /// Creates a basic constraints extension value from an [ASN1Sequence].
  ///
  /// The ASN.1 definition is:
  ///
  ///    PrivateKeyUsagePeriod ::= SEQUENCE {
  ///      notBefore       [0]     GeneralizedTime OPTIONAL,
  ///      notAfter        [1]     GeneralizedTime OPTIONAL }
  factory PrivateKeyUsagePeriod.fromAsn1(ASN1Sequence sequence) {
    var notBefore;
    var notAfter;
    for (ASN1Object o in sequence.elements) {
      if (o is ASN1Object) {
        var taggedObject = o;
        if (taggedObject.tag == 128) {
          notBefore =
              ASN1GeneralizedTime.fromBytes(o.encodedBytes).dateTimeValue;
        } else if (taggedObject.tag == 129) {
          notAfter =
              ASN1GeneralizedTime.fromBytes(o.encodedBytes).dateTimeValue;
        }
      }
    }
    return PrivateKeyUsagePeriod(notBefore: notBefore, notAfter: notAfter);
  }

  @override
  String toString() => 'NotBefore:$notBefore, NotAfter:$notAfter';
}

/// The basic constraints extension identifies whether the subject of the
/// certificate is a CA and the maximum depth of valid certification paths
/// that include this certificate.
class BasicConstraints extends ExtensionValue {
  final bool cA;
  final int? pathLenConstraint;

  BasicConstraints({this.cA = false, this.pathLenConstraint});

  /// Creates a basic constraints extension value from an [ASN1Sequence].
  ///
  /// The ASN.1 definition is:
  ///
  ///   BasicConstraints ::= SEQUENCE {
  ///       cA                      BOOLEAN DEFAULT FALSE,
  ///       pathLenConstraint       INTEGER (0..MAX) OPTIONAL }
  factory BasicConstraints.fromAsn1(ASN1Sequence sequence) {
    var cA = false;
    int? len;
    for (var o in sequence.elements) {
      if (o is ASN1Boolean) {
        cA = o.booleanValue!;
      }
      if (o is ASN1Integer) {
        len = o.intValue;
      }
    }
    return BasicConstraints(cA: cA, pathLenConstraint: len);
  }

  @override
  String toString() => [
        "CA:${"$cA".toUpperCase()}"
        // TODO: path length constraint
      ].join(',');
}

/// The certificate policies extension contains a sequence of one or more policy
/// information terms, each of which consists of an object identifier (OID) and
/// optional qualifiers.
class CertificatePolicies extends ExtensionValue {
  final List<PolicyInformation> policies;

  CertificatePolicies({required this.policies});

  /// Creates a certificate policies extension value from an [ASN1Sequence].
  ///
  /// The ASN.1 definition is:
  ///
  ///   CertificatePolicies ::= SEQUENCE SIZE (1..MAX) OF PolicyInformation
  factory CertificatePolicies.fromAsn1(ASN1Sequence sequence) {
    return CertificatePolicies(policies: [
      for (var e in sequence.elements)
        PolicyInformation.fromAsn1(e as ASN1Sequence)
    ]);
  }

  @override
  String toString([String prefix = '']) =>
      policies.map((p) => p.toString(prefix)).join('\n');
}

class PolicyInformation {
  final ObjectIdentifier policyIdentifier;

  final List<PolicyQualifierInfo> policyQualifiers;

  PolicyInformation(
      {required this.policyIdentifier, this.policyQualifiers = const []});

  /// The ASN.1 definition is:
  ///
  ///   PolicyInformation ::= SEQUENCE {
  ///     policyIdentifier   CertPolicyId,
  ///     policyQualifiers   SEQUENCE SIZE (1..MAX) OF PolicyQualifierInfo OPTIONAL }
  factory PolicyInformation.fromAsn1(ASN1Sequence sequence) {
    var policyIdentifier = toDart(sequence.elements[0]);
    var policyQualifiers = <PolicyQualifierInfo>[];
    if (sequence.elements.length > 1) {
      policyQualifiers.addAll((sequence.elements[1] as ASN1Sequence)
          .elements
          .map((e) => PolicyQualifierInfo.fromAsn1(e as ASN1Sequence)));
    }
    return PolicyInformation(
        policyIdentifier: policyIdentifier, policyQualifiers: policyQualifiers);
  }

  @override
  String toString([String prefix = '']) {
    var buffer = StringBuffer();
    buffer.writeln('${prefix}Policy: $policyIdentifier');
    buffer.writeln(
        policyQualifiers.map((q) => q.toString('${prefix}\t')).join('\n'));
    return buffer.toString();
  }
}

class PolicyQualifierInfo {
  final ObjectIdentifier policyQualifierId;

  final String? cpsUri;

  final UserNotice? userNotice;

  PolicyQualifierInfo(
      {required this.policyQualifierId, this.cpsUri, this.userNotice})
      : assert(cpsUri != null || userNotice != null);

  /// The ASN.1 definition is:
  ///
  ///   PolicyQualifierInfo ::= SEQUENCE {
  ///     policyQualifierId  PolicyQualifierId,
  ///     qualifier          ANY DEFINED BY policyQualifierId }
  factory PolicyQualifierInfo.fromAsn1(ASN1Sequence sequence) {
    var policyQualifierId = toDart(sequence.elements[0]) as ObjectIdentifier;

    switch (policyQualifierId.nodes.last) {
      case 1: // cps
        var cpsUri = toDart(sequence.elements[1]);
        return PolicyQualifierInfo(
            policyQualifierId: policyQualifierId, cpsUri: cpsUri);
      case 2: // unotice
        return PolicyQualifierInfo(
            policyQualifierId: policyQualifierId,
            userNotice:
                UserNotice.fromAsn1(sequence.elements[1] as ASN1Sequence));
    }
    throw UnsupportedError(
        'Policy qualifier id $policyQualifierId not supported');
  }

  @override
  String toString([String prefix = '']) {
    switch (policyQualifierId.nodes.last) {
      case 1: // cps
        return '${prefix}CPS: $cpsUri';
      case 2: // unotice
        return '${prefix}User Notice:\n'
            '${userNotice?.toString('${prefix}\t')}';
    }
    throw UnsupportedError(
        'Policy qualifier id $policyQualifierId not supported');
  }
}

class UserNotice {
  final NoticeReference? noticeRef;
  final String? explicitText;

  UserNotice({this.noticeRef, this.explicitText});

  /// The ASN.1 definition is:
  ///
  ///   UserNotice ::= SEQUENCE {
  ///     noticeRef        NoticeReference OPTIONAL,
  ///     explicitText     DisplayText OPTIONAL }
  factory UserNotice.fromAsn1(ASN1Sequence sequence) {
    var noticeRef, explicitText;
    for (var e in sequence.elements) {
      if (e is ASN1Sequence) {
        noticeRef = NoticeReference.fromAsn1(e);
      } else {
        explicitText = toDart(e);
      }
    }
    return UserNotice(noticeRef: noticeRef, explicitText: explicitText);
  }

  @override
  String toString([String prefix = '']) {
    var buffer = StringBuffer();
    if (explicitText != null) {
      buffer.writeln('${prefix}Explicit Text: $explicitText');
    }
    if (noticeRef != null) {
      buffer.writeln('${prefix}Notice Reference: $noticeRef');
    }
    return buffer.toString();
  }
}

class NoticeReference {
  final String organization;

  final List<int> noticeNumbers;

  NoticeReference({required this.organization, required this.noticeNumbers});

  /// The ASN.1 definition is:
  ///
  ///   NoticeReference ::= SEQUENCE {
  ///     organization     DisplayText,
  ///     noticeNumbers    SEQUENCE OF INTEGER }
  factory NoticeReference.fromAsn1(ASN1Sequence sequence) {
    return NoticeReference(
        organization: toDart(sequence.elements[0]),
        noticeNumbers: toDart(sequence.elements[1]));
  }

  @override
  String toString() => '$organization $noticeNumbers';
}

/// The CRL distribution points extension identifies how CRL information is
/// obtained.
class CrlDistributionPoints extends ExtensionValue {
  final List<DistributionPoint> points;
  CrlDistributionPoints({required this.points});

  /// The ASN.1 definition is:
  ///
  ///   CRLDistributionPoints ::= SEQUENCE SIZE (1..MAX) OF DistributionPoint
  factory CrlDistributionPoints.fromAsn1(ASN1Sequence sequence) {
    return CrlDistributionPoints(points: [
      for (var e in sequence.elements)
        DistributionPoint.fromAsn1(e as ASN1Sequence)
    ]);
  }
}

class DistributionPoint {
  final String? name;
  final List<DistributionPointReason>? reasons;
  final String? crlIssuer;

  DistributionPoint({this.name, this.reasons, this.crlIssuer});

  /// The ASN.1 definition is:
  ///
  ///   DistributionPoint ::= SEQUENCE {
  ///     distributionPoint       [0]     DistributionPointName OPTIONAL,
  ///     reasons                 [1]     ReasonFlags OPTIONAL,
  ///     cRLIssuer               [2]     GeneralNames OPTIONAL }
  factory DistributionPoint.fromAsn1(ASN1Sequence sequence) {
    var name = sequence.elements.isEmpty ? null : toDart(sequence.elements[0]);
    var reasons = sequence.elements.length <= 1
        ? null
        : (sequence.elements[1] as ASN1BitString)
            .valueBytes()
            .map((v) => DistributionPointReason.values[v])
            .toList();

    var crlIssuer =
        sequence.elements.length <= 2 ? null : toDart(sequence.elements[2]);
    return DistributionPoint(
        name: name, reasons: reasons, crlIssuer: crlIssuer);
  }
}

enum DistributionPointReason {
  unused,
  keyCompromise,
  cACompromise,
  affiliationChanged,
  superseded,
  cessationOfOperation,
  certificateHold,
  privilegeWithdrawn,
  aACompromise
}

/// The authority information access extension indicates how to access
/// information and services for the issuer of the certificate in which
/// the extension appears.
///
/// Information and services may include on-line validation services and CA
/// policy data.
class AuthorityInformationAccess extends ExtensionValue {
  final List<AccessDescription> descriptions;

  AuthorityInformationAccess({required this.descriptions});

  /// The ASN.1 definition is:
  ///
  ///   AuthorityInfoAccessSyntax  ::=
  ///     SEQUENCE SIZE (1..MAX) OF AccessDescription
  factory AuthorityInformationAccess.fromAsn1(ASN1Sequence sequence) {
    return AuthorityInformationAccess(descriptions: [
      for (var e in sequence.elements)
        AccessDescription.fromAsn1(e as ASN1Sequence)
    ]);
  }
}

class UnknownExtension extends ExtensionValue {
  final ASN1Object object;

  UnknownExtension({required this.object});

  factory UnknownExtension.fromAsn1(ASN1Object object) {
    return UnknownExtension(object: object);
  }
}

class QCStatements extends ExtensionValue {
  final statementId;
  final qcStatementInfo;

  QCStatements({required this.statementId, required this.qcStatementInfo});

  /// The ASN.1 definition is:
  ///
  ///  QCStatement ::= SEQUENCE {
  ///  statementId        OBJECT IDENTIFIER,
  ///  statementInfo      ANY DEFINED BY statementId OPTIONAL}
  factory QCStatements.fromAsn1(ASN1Sequence sequence) {
    var statementId;
    if (sequence.elements.isNotEmpty) {
      statementId =
          ASN1ObjectIdentifier.fromBytes(sequence.elements[0].encodedBytes);
    }

    var qcStatementInfo;
    if (sequence.elements.length > 1) {
      qcStatementInfo = sequence.elements[1];
    }

    return QCStatements(
        statementId: statementId, qcStatementInfo: qcStatementInfo);
  }
}

class AccessDescription {
  final ObjectIdentifier? accessMethod;
  final String? accessLocation;

  AccessDescription({this.accessLocation, this.accessMethod});

  /// The ASN.1 definition is:
  ///   AccessDescription  ::=  SEQUENCE {
  ///     accessMethod          OBJECT IDENTIFIER,
  ///     accessLocation        GeneralName  }
  factory AccessDescription.fromAsn1(ASN1Sequence sequence) {
    return AccessDescription(
        accessMethod: toDart(sequence.elements[0]),
        accessLocation: toDart(sequence.elements[1]));
  }
}

class GeneralName {
  final bool isConstructed;
  final int choice;
  final ASN1Object contents;

  GeneralName(
      {required this.isConstructed,
      required this.choice,
      required this.contents});

  /// The ASN.1 definition is:
  ///   GeneralName ::= CHOICE {
  //       otherName                       [0]     OtherName,
  //       rfc822Name                      [1]     IA5String,
  //       dNSName                         [2]     IA5String,
  //       x400Address                     [3]     ORAddress,
  //       directoryName                   [4]     Name,
  //       ediPartyName                    [5]     EDIPartyName,
  //       uniformResourceIdentifier       [6]     IA5String,
  //       iPAddress                       [7]     OCTET STRING,
  //       registeredID                    [8]     OBJECT IDENTIFIER}
  static final _choiceName = [
    'otherName',
    'rfc822Name',
    'DNS',
    'x400Address',
    'directoryName',
    'ediPartyName',
    'uniformResourceIdentifier',
    'IPAddress',
    'registeredID',
  ];

  factory GeneralName.fromAsn1(ASN1Object obj) {
    var tag = obj.tag;
    var isConstructed = (0xA0 & tag) == 0xA0;
    var choice = (0x1F & tag);
    var contents;
    if (isConstructed) {
      contents = ASN1Parser(obj.valueBytes()).nextObject();
    } else {
      switch (choice) {
        case 1:
        case 2:
        case 6:
          contents = ASN1IA5String(String.fromCharCodes(obj.valueBytes()));
          break;
        case 7:
          contents = ASN1OctetString(obj.valueBytes());
          break;
        case 8:
          contents = ASN1ObjectIdentifier.fromBytes(obj.valueBytes());
          break;
        case 0: // TODO: unimplemented.
        case 3:
        case 4:
        case 5:
          log('Warning Not Supported CHOICE($choice).');
          contents = obj;
      }
    }
    return GeneralName(
        isConstructed: isConstructed, choice: choice, contents: contents);
  }

  @override
  String toString() {
    var contentsString;
    if (contents is ASN1IA5String) {
      contentsString = (contents as ASN1IA5String).stringValue;
    } else if (contents is ASN1OctetString) {
      contentsString = (contents as ASN1OctetString).stringValue;
    } else {
      contentsString = contents.toString();
    }
    return '${_choiceName[choice]}:${contentsString}';
  }
}

class GeneralNames extends ExtensionValue {
  List<GeneralName> names;

  GeneralNames(this.names);

  //GeneralNames :: = SEQUENCE SIZE (1..MAX) OF GeneralName
  factory GeneralNames.fromAsn1(ASN1Sequence sequence) {
    return GeneralNames(sequence.elements.map((n) {
      return GeneralName.fromAsn1(n);
    }).toList());
  }
}
>>>>>>> 9708982a
<|MERGE_RESOLUTION|>--- conflicted
+++ resolved
@@ -1,4 +1,3 @@
-<<<<<<< HEAD
 part of x509;
 
 /// An X.509 extension
@@ -94,6 +93,8 @@
           return BasicConstraints.fromAsn1(obj as ASN1Sequence);
         case 37:
           return ExtendedKeyUsage.fromAsn1(obj as ASN1Sequence);
+        case 16:
+          return PrivateKeyUsagePeriod.fromAsn1(obj as ASN1Sequence);
       }
     }
     if (id.parent == peId) {
@@ -294,6 +295,37 @@
   String toString() => ids.join(', ');
 }
 
+class PrivateKeyUsagePeriod extends ExtensionValue {
+  final DateTime? notBefore;
+  final DateTime? notAfter;
+
+  PrivateKeyUsagePeriod({this.notBefore, this.notAfter});
+
+  /// Creates a basic constraints extension value from an [ASN1Sequence].
+  ///
+  /// The ASN.1 definition is:
+  ///
+  ///    PrivateKeyUsagePeriod ::= SEQUENCE {
+  ///      notBefore       [0]     GeneralizedTime OPTIONAL,
+  ///      notAfter        [1]     GeneralizedTime OPTIONAL }
+  factory PrivateKeyUsagePeriod.fromAsn1(ASN1Sequence sequence) {
+    DateTime? notBefore;
+    DateTime? notAfter;
+    for (ASN1Object o in sequence.elements) {
+      var taggedObject = o;
+      if (taggedObject.tag == 128) {
+        notBefore = ASN1GeneralizedTime.fromBytes(o.encodedBytes).dateTimeValue;
+      } else if (taggedObject.tag == 129) {
+        notAfter = ASN1GeneralizedTime.fromBytes(o.encodedBytes).dateTimeValue;
+      }
+    }
+    return PrivateKeyUsagePeriod(notBefore: notBefore, notAfter: notAfter);
+  }
+
+  @override
+  String toString() => 'NotBefore:$notBefore, NotAfter:$notAfter';
+}
+
 /// The basic constraints extension identifies whether the subject of the
 /// certificate is a CA and the maximum depth of valid certification paths
 /// that include this certificate.
@@ -765,774 +797,4 @@
   String toString() {
     return names.map((n) => n.toString()).join(', ');
   }
-}
-=======
-part of x509;
-
-/// An X.509 extension
-class Extension {
-  /// The extension's object identifier.
-  final ObjectIdentifier extnId;
-
-  /// Returns `true` if this extension is critical.
-  ///
-  ///  A certificate-using system MUST reject the certificate if it encounters
-  ///  a critical extension it does not recognize or a critical extension
-  ///  that contains information that it cannot process.  A non-critical
-  ///  extension MAY be ignored if it is not recognized, but MUST be
-  ///  processed if it is recognized.
-  final bool isCritical;
-
-  /// The extension's value.
-  final ExtensionValue extnValue;
-
-  const Extension(
-      {required this.extnId, this.isCritical = false, required this.extnValue});
-
-  /// Creates a Extension from an [ASN1Sequence].
-  ///
-  /// The ASN.1 definition is:
-  ///
-  ///   Extension  ::=  SEQUENCE  {
-  ///     extnID      OBJECT IDENTIFIER,
-  ///     critical    BOOLEAN DEFAULT FALSE,
-  ///     extnValue   OCTET STRING
-  ///                 -- contains the DER encoding of an ASN.1 value
-  ///                 -- corresponding to the extension type identified
-  ///                 -- by extnID
-  ///   }
-  factory Extension.fromAsn1(ASN1Sequence sequence) {
-    var id = toDart(sequence.elements[0]);
-    var critical = false;
-    var octetIndex = 1;
-    if (sequence.elements.length > 2) {
-      critical = toDart(sequence.elements[1]);
-      octetIndex = 2;
-    }
-    return Extension(
-        extnId: id,
-        isCritical: critical,
-        extnValue: ExtensionValue.fromAsn1(
-            ASN1Parser(sequence.elements[octetIndex].contentBytes()!)
-                .nextObject(),
-            id));
-  }
-
-  @override
-  String toString([String prefix = '']) {
-    var buffer = StringBuffer();
-    buffer.writeln("${prefix}$extnId: ${isCritical ? "critical" : ""}");
-    buffer.writeln('${prefix}\t$extnValue');
-    return buffer.toString();
-  }
-}
-
-/// The base class for extension values.
-abstract class ExtensionValue {
-  static const ceId = ObjectIdentifier([2, 5, 29]);
-  static const peId = ObjectIdentifier([1, 3, 6, 1, 5, 5, 7, 1]);
-  static const xId = ObjectIdentifier([2, 23, 136, 1, 1, 6, 2]);
-
-  const ExtensionValue();
-
-  /// Creates an extension value from an [ASN1Object].
-  ///
-  /// [id] defines the type of extension to create.
-  factory ExtensionValue.fromAsn1(ASN1Object obj, ObjectIdentifier id) {
-    if (id.parent == ceId) {
-      switch (id.nodes.last) {
-        case 35:
-          return AuthorityKeyIdentifier.fromAsn1(obj as ASN1Sequence);
-        case 14:
-          return SubjectKeyIdentifier.fromAsn1(obj);
-        case 15:
-          return KeyUsage.fromAsn1(obj as ASN1BitString);
-        case 32:
-          return CertificatePolicies.fromAsn1(obj as ASN1Sequence);
-        case 31:
-          return CrlDistributionPoints.fromAsn1(obj as ASN1Sequence);
-        case 17: // subject alternative name extension
-        case 18: // issuer alternative name extension
-          return GeneralNames.fromAsn1(obj as ASN1Sequence);
-        case 9: // TODO: subject directory attributes extension
-        case 30: // TODO: name constraints extension
-        case 33: // TODO: policy mappings extension
-        case 36: // TODO: policy constraints extension
-          break;
-        case 19:
-          return BasicConstraints.fromAsn1(obj as ASN1Sequence);
-        case 37:
-          return ExtendedKeyUsage.fromAsn1(obj as ASN1Sequence);
-        case 16:
-          return PrivateKeyUsagePeriod.fromAsn1(obj as ASN1Sequence);
-      }
-    }
-    if (id.parent == peId) {
-      switch (id.nodes.last) {
-        case 1:
-          return AuthorityInformationAccess.fromAsn1(obj as ASN1Sequence);
-        case 3:
-          return QCStatements.fromAsn1(obj as ASN1Sequence);
-      }
-    }
-    if (id == xId) {
-      return UnknownExtension.fromAsn1(obj);
-    }
-    else
-      return UnknownExtension.fromAsn1(obj);
-    throw UnimplementedError(
-        'Cannot handle $id (${id.parent} ${id.nodes.last})');
-  }
-}
-
-/// An authority key identifier extension value.
-///
-/// The authority key identifier extension provides a means of identifying the
-/// public key corresponding to the private key used to sign a certificate.
-class AuthorityKeyIdentifier extends ExtensionValue {
-  final List<int>? keyIdentifier;
-  final authorityCertIssuer;
-  final BigInt? authorityCertSerialNumber;
-
-  AuthorityKeyIdentifier(this.keyIdentifier, this.authorityCertIssuer,
-      this.authorityCertSerialNumber);
-
-  /// Creates an authority key identifier extension value from an [ASN1Sequence].
-  ///
-  /// The ASN.1 definition is:
-  ///
-  ///   AuthorityKeyIdentifier ::= SEQUENCE {
-  ///     keyIdentifier             [0] KeyIdentifier           OPTIONAL,
-  ///     authorityCertIssuer       [1] GeneralNames            OPTIONAL,
-  ///     authorityCertSerialNumber [2] CertificateSerialNumber OPTIONAL  }
-  ///
-  ///   KeyIdentifier ::= OCTET STRING
-  factory AuthorityKeyIdentifier.fromAsn1(ASN1Sequence sequence) {
-    var keyId, issuer, number;
-    for (var o in sequence.elements) {
-      switch (o.tag & 0x1f) {
-        case 0:
-          keyId = o.contentBytes();
-          break;
-        case 1:
-          issuer = o;
-          break;
-        case 2:
-          number =
-              (ASN1Parser(o.encodedBytes..[0] = 2).nextObject() as ASN1Integer)
-                  .valueAsBigInteger;
-      }
-    }
-    return AuthorityKeyIdentifier(keyId, issuer, number);
-  }
-}
-
-/// The subject key identifier extension provides a means of identifying
-/// certificates that contain a particular public key.
-class SubjectKeyIdentifier extends ExtensionValue {
-  final List<int>? keyIdentifier;
-
-  SubjectKeyIdentifier(this.keyIdentifier);
-
-  factory SubjectKeyIdentifier.fromAsn1(ASN1Object obj) {
-    return SubjectKeyIdentifier(obj.contentBytes());
-  }
-}
-
-/// The key usage extension defines the purpose (e.g., encipherment, signature,
-/// certificate signing) of the key contained in the certificate.
-class KeyUsage extends ExtensionValue {
-  /// True when the subject public key is used for verifying digital signatures,
-  /// other than signatures on certificates and CRLs, such as those used in an
-  /// entity authentication service, a data origin authentication service,
-  /// and/or an integrity service.
-  final bool digitalSignature;
-
-  /// True when the subject public key is used to verify digital signatures,
-  /// other than signatures on certificates and CRLs, used to provide a
-  /// non-repudiation service that protects against the signing entity falsely
-  /// denying some action.  In the case of later conflict, a reliable third
-  /// party may determine the authenticity of the signed data.
-  ///
-  /// Note that recent editions of X.509 have renamed the nonRepudiation bit to
-  /// contentCommitment.
-  final bool nonRepudiation;
-
-  /// True when the subject public key is used for enciphering private or secret
-  /// keys, i.e., for key transport.
-  ///
-  /// For example, this bit shall be set when an RSA public key is to be used
-  /// for encrypting a symmetric content-decryption key or an asymmetric private
-  /// key.
-  final bool keyEncipherment;
-
-  /// True when the subject public key is used for directly enciphering raw user
-  /// data without the use of an intermediate symmetric cipher.
-  ///
-  /// Note that the use of this bit is extremely uncommon; almost all
-  /// applications use key transport or key agreement to establish a symmetric
-  /// key.
-  final bool dataEncipherment;
-
-  /// True when the subject public key is used for key agreement.
-  ///
-  /// For example, when a Diffie-Hellman key is to be used for key management,
-  /// then this bit is set.
-  final bool keyAgreement;
-
-  /// True when the subject public key is used for verifying signatures on
-  /// public key certificates.
-  ///
-  /// If the keyCertSign bit is asserted, then the cA bit in the basic
-  /// constraints extension MUST also be asserted.
-  final bool keyCertSign;
-
-  /// True when the subject public key is used for verifying signatures on
-  /// certificate revocation lists (e.g., CRLs, delta CRLs, or ARLs).
-  final bool cRLSign;
-
-  /// When true (and the keyAgreement bit is also set), the subject public key
-  /// may be used only for enciphering data while performing key agreement.
-  final bool encipherOnly;
-
-  /// When true (and the keyAgreement bit is also set), the subject public key
-  /// may be used only for deciphering data while performing key agreement.
-  final bool decipherOnly;
-
-  const KeyUsage(
-      {required this.digitalSignature,
-      required this.nonRepudiation,
-      required this.keyEncipherment,
-      required this.dataEncipherment,
-      required this.keyAgreement,
-      required this.keyCertSign,
-      required this.cRLSign,
-      required this.encipherOnly,
-      required this.decipherOnly});
-
-  /// Creates a key usage extension from an [ASN1BitString].
-  ///
-  /// The ASN.1 definition is:
-  ///
-  ///   KeyUsage ::= BIT STRING {
-  ///     digitalSignature        (0),
-  ///     nonRepudiation          (1), -- recent editions of X.509 have
-  ///                                  -- renamed this bit to contentCommitment
-  ///     keyEncipherment         (2),
-  ///     dataEncipherment        (3),
-  ///     keyAgreement            (4),
-  ///     keyCertSign             (5),
-  ///     cRLSign                 (6),
-  ///     encipherOnly            (7),
-  ///     decipherOnly            (8) }
-  factory KeyUsage.fromAsn1(ASN1BitString bitString) {
-    var bits = bitString.stringValue
-        .map((v) => (v + 256).toRadixString(2).substring(1))
-        .join()
-        .split('')
-        .map((v) => v == '1')
-        .toList();
-    bits = bits.take(bits.length - bitString.unusedbits).toList();
-    bits.addAll(Iterable.generate(9, (_) => false));
-    bits = bits.take(9).toList();
-    return KeyUsage(
-        digitalSignature: bits[0],
-        nonRepudiation: bits[1],
-        keyEncipherment: bits[2],
-        dataEncipherment: bits[3],
-        keyAgreement: bits[4],
-        keyCertSign: bits[5],
-        cRLSign: bits[6],
-        encipherOnly: bits[7],
-        decipherOnly: bits[8]);
-  }
-
-  @override
-  String toString() => [
-        digitalSignature ? 'Digital Signature' : null
-        // TODO others
-      ].where((v) => v != null).join(',');
-}
-
-/// This extension indicates one or more purposes for which the certified
-/// public key may be used, in addition to or in place of the basic purposes
-/// indicated in the key usage extension.
-class ExtendedKeyUsage extends ExtensionValue {
-  final List<ObjectIdentifier> ids;
-
-  const ExtendedKeyUsage(this.ids);
-
-  factory ExtendedKeyUsage.fromAsn1(ASN1Sequence sequence) {
-    return ExtendedKeyUsage((toDart(sequence) as List).cast());
-  }
-
-  @override
-  String toString() => ids.join(', ');
-}
-
-class PrivateKeyUsagePeriod extends ExtensionValue {
-  final DateTime? notBefore;
-  final DateTime? notAfter;
-
-  PrivateKeyUsagePeriod({this.notBefore, this.notAfter});
-
-  /// Creates a basic constraints extension value from an [ASN1Sequence].
-  ///
-  /// The ASN.1 definition is:
-  ///
-  ///    PrivateKeyUsagePeriod ::= SEQUENCE {
-  ///      notBefore       [0]     GeneralizedTime OPTIONAL,
-  ///      notAfter        [1]     GeneralizedTime OPTIONAL }
-  factory PrivateKeyUsagePeriod.fromAsn1(ASN1Sequence sequence) {
-    var notBefore;
-    var notAfter;
-    for (ASN1Object o in sequence.elements) {
-      if (o is ASN1Object) {
-        var taggedObject = o;
-        if (taggedObject.tag == 128) {
-          notBefore =
-              ASN1GeneralizedTime.fromBytes(o.encodedBytes).dateTimeValue;
-        } else if (taggedObject.tag == 129) {
-          notAfter =
-              ASN1GeneralizedTime.fromBytes(o.encodedBytes).dateTimeValue;
-        }
-      }
-    }
-    return PrivateKeyUsagePeriod(notBefore: notBefore, notAfter: notAfter);
-  }
-
-  @override
-  String toString() => 'NotBefore:$notBefore, NotAfter:$notAfter';
-}
-
-/// The basic constraints extension identifies whether the subject of the
-/// certificate is a CA and the maximum depth of valid certification paths
-/// that include this certificate.
-class BasicConstraints extends ExtensionValue {
-  final bool cA;
-  final int? pathLenConstraint;
-
-  BasicConstraints({this.cA = false, this.pathLenConstraint});
-
-  /// Creates a basic constraints extension value from an [ASN1Sequence].
-  ///
-  /// The ASN.1 definition is:
-  ///
-  ///   BasicConstraints ::= SEQUENCE {
-  ///       cA                      BOOLEAN DEFAULT FALSE,
-  ///       pathLenConstraint       INTEGER (0..MAX) OPTIONAL }
-  factory BasicConstraints.fromAsn1(ASN1Sequence sequence) {
-    var cA = false;
-    int? len;
-    for (var o in sequence.elements) {
-      if (o is ASN1Boolean) {
-        cA = o.booleanValue!;
-      }
-      if (o is ASN1Integer) {
-        len = o.intValue;
-      }
-    }
-    return BasicConstraints(cA: cA, pathLenConstraint: len);
-  }
-
-  @override
-  String toString() => [
-        "CA:${"$cA".toUpperCase()}"
-        // TODO: path length constraint
-      ].join(',');
-}
-
-/// The certificate policies extension contains a sequence of one or more policy
-/// information terms, each of which consists of an object identifier (OID) and
-/// optional qualifiers.
-class CertificatePolicies extends ExtensionValue {
-  final List<PolicyInformation> policies;
-
-  CertificatePolicies({required this.policies});
-
-  /// Creates a certificate policies extension value from an [ASN1Sequence].
-  ///
-  /// The ASN.1 definition is:
-  ///
-  ///   CertificatePolicies ::= SEQUENCE SIZE (1..MAX) OF PolicyInformation
-  factory CertificatePolicies.fromAsn1(ASN1Sequence sequence) {
-    return CertificatePolicies(policies: [
-      for (var e in sequence.elements)
-        PolicyInformation.fromAsn1(e as ASN1Sequence)
-    ]);
-  }
-
-  @override
-  String toString([String prefix = '']) =>
-      policies.map((p) => p.toString(prefix)).join('\n');
-}
-
-class PolicyInformation {
-  final ObjectIdentifier policyIdentifier;
-
-  final List<PolicyQualifierInfo> policyQualifiers;
-
-  PolicyInformation(
-      {required this.policyIdentifier, this.policyQualifiers = const []});
-
-  /// The ASN.1 definition is:
-  ///
-  ///   PolicyInformation ::= SEQUENCE {
-  ///     policyIdentifier   CertPolicyId,
-  ///     policyQualifiers   SEQUENCE SIZE (1..MAX) OF PolicyQualifierInfo OPTIONAL }
-  factory PolicyInformation.fromAsn1(ASN1Sequence sequence) {
-    var policyIdentifier = toDart(sequence.elements[0]);
-    var policyQualifiers = <PolicyQualifierInfo>[];
-    if (sequence.elements.length > 1) {
-      policyQualifiers.addAll((sequence.elements[1] as ASN1Sequence)
-          .elements
-          .map((e) => PolicyQualifierInfo.fromAsn1(e as ASN1Sequence)));
-    }
-    return PolicyInformation(
-        policyIdentifier: policyIdentifier, policyQualifiers: policyQualifiers);
-  }
-
-  @override
-  String toString([String prefix = '']) {
-    var buffer = StringBuffer();
-    buffer.writeln('${prefix}Policy: $policyIdentifier');
-    buffer.writeln(
-        policyQualifiers.map((q) => q.toString('${prefix}\t')).join('\n'));
-    return buffer.toString();
-  }
-}
-
-class PolicyQualifierInfo {
-  final ObjectIdentifier policyQualifierId;
-
-  final String? cpsUri;
-
-  final UserNotice? userNotice;
-
-  PolicyQualifierInfo(
-      {required this.policyQualifierId, this.cpsUri, this.userNotice})
-      : assert(cpsUri != null || userNotice != null);
-
-  /// The ASN.1 definition is:
-  ///
-  ///   PolicyQualifierInfo ::= SEQUENCE {
-  ///     policyQualifierId  PolicyQualifierId,
-  ///     qualifier          ANY DEFINED BY policyQualifierId }
-  factory PolicyQualifierInfo.fromAsn1(ASN1Sequence sequence) {
-    var policyQualifierId = toDart(sequence.elements[0]) as ObjectIdentifier;
-
-    switch (policyQualifierId.nodes.last) {
-      case 1: // cps
-        var cpsUri = toDart(sequence.elements[1]);
-        return PolicyQualifierInfo(
-            policyQualifierId: policyQualifierId, cpsUri: cpsUri);
-      case 2: // unotice
-        return PolicyQualifierInfo(
-            policyQualifierId: policyQualifierId,
-            userNotice:
-                UserNotice.fromAsn1(sequence.elements[1] as ASN1Sequence));
-    }
-    throw UnsupportedError(
-        'Policy qualifier id $policyQualifierId not supported');
-  }
-
-  @override
-  String toString([String prefix = '']) {
-    switch (policyQualifierId.nodes.last) {
-      case 1: // cps
-        return '${prefix}CPS: $cpsUri';
-      case 2: // unotice
-        return '${prefix}User Notice:\n'
-            '${userNotice?.toString('${prefix}\t')}';
-    }
-    throw UnsupportedError(
-        'Policy qualifier id $policyQualifierId not supported');
-  }
-}
-
-class UserNotice {
-  final NoticeReference? noticeRef;
-  final String? explicitText;
-
-  UserNotice({this.noticeRef, this.explicitText});
-
-  /// The ASN.1 definition is:
-  ///
-  ///   UserNotice ::= SEQUENCE {
-  ///     noticeRef        NoticeReference OPTIONAL,
-  ///     explicitText     DisplayText OPTIONAL }
-  factory UserNotice.fromAsn1(ASN1Sequence sequence) {
-    var noticeRef, explicitText;
-    for (var e in sequence.elements) {
-      if (e is ASN1Sequence) {
-        noticeRef = NoticeReference.fromAsn1(e);
-      } else {
-        explicitText = toDart(e);
-      }
-    }
-    return UserNotice(noticeRef: noticeRef, explicitText: explicitText);
-  }
-
-  @override
-  String toString([String prefix = '']) {
-    var buffer = StringBuffer();
-    if (explicitText != null) {
-      buffer.writeln('${prefix}Explicit Text: $explicitText');
-    }
-    if (noticeRef != null) {
-      buffer.writeln('${prefix}Notice Reference: $noticeRef');
-    }
-    return buffer.toString();
-  }
-}
-
-class NoticeReference {
-  final String organization;
-
-  final List<int> noticeNumbers;
-
-  NoticeReference({required this.organization, required this.noticeNumbers});
-
-  /// The ASN.1 definition is:
-  ///
-  ///   NoticeReference ::= SEQUENCE {
-  ///     organization     DisplayText,
-  ///     noticeNumbers    SEQUENCE OF INTEGER }
-  factory NoticeReference.fromAsn1(ASN1Sequence sequence) {
-    return NoticeReference(
-        organization: toDart(sequence.elements[0]),
-        noticeNumbers: toDart(sequence.elements[1]));
-  }
-
-  @override
-  String toString() => '$organization $noticeNumbers';
-}
-
-/// The CRL distribution points extension identifies how CRL information is
-/// obtained.
-class CrlDistributionPoints extends ExtensionValue {
-  final List<DistributionPoint> points;
-  CrlDistributionPoints({required this.points});
-
-  /// The ASN.1 definition is:
-  ///
-  ///   CRLDistributionPoints ::= SEQUENCE SIZE (1..MAX) OF DistributionPoint
-  factory CrlDistributionPoints.fromAsn1(ASN1Sequence sequence) {
-    return CrlDistributionPoints(points: [
-      for (var e in sequence.elements)
-        DistributionPoint.fromAsn1(e as ASN1Sequence)
-    ]);
-  }
-}
-
-class DistributionPoint {
-  final String? name;
-  final List<DistributionPointReason>? reasons;
-  final String? crlIssuer;
-
-  DistributionPoint({this.name, this.reasons, this.crlIssuer});
-
-  /// The ASN.1 definition is:
-  ///
-  ///   DistributionPoint ::= SEQUENCE {
-  ///     distributionPoint       [0]     DistributionPointName OPTIONAL,
-  ///     reasons                 [1]     ReasonFlags OPTIONAL,
-  ///     cRLIssuer               [2]     GeneralNames OPTIONAL }
-  factory DistributionPoint.fromAsn1(ASN1Sequence sequence) {
-    var name = sequence.elements.isEmpty ? null : toDart(sequence.elements[0]);
-    var reasons = sequence.elements.length <= 1
-        ? null
-        : (sequence.elements[1] as ASN1BitString)
-            .valueBytes()
-            .map((v) => DistributionPointReason.values[v])
-            .toList();
-
-    var crlIssuer =
-        sequence.elements.length <= 2 ? null : toDart(sequence.elements[2]);
-    return DistributionPoint(
-        name: name, reasons: reasons, crlIssuer: crlIssuer);
-  }
-}
-
-enum DistributionPointReason {
-  unused,
-  keyCompromise,
-  cACompromise,
-  affiliationChanged,
-  superseded,
-  cessationOfOperation,
-  certificateHold,
-  privilegeWithdrawn,
-  aACompromise
-}
-
-/// The authority information access extension indicates how to access
-/// information and services for the issuer of the certificate in which
-/// the extension appears.
-///
-/// Information and services may include on-line validation services and CA
-/// policy data.
-class AuthorityInformationAccess extends ExtensionValue {
-  final List<AccessDescription> descriptions;
-
-  AuthorityInformationAccess({required this.descriptions});
-
-  /// The ASN.1 definition is:
-  ///
-  ///   AuthorityInfoAccessSyntax  ::=
-  ///     SEQUENCE SIZE (1..MAX) OF AccessDescription
-  factory AuthorityInformationAccess.fromAsn1(ASN1Sequence sequence) {
-    return AuthorityInformationAccess(descriptions: [
-      for (var e in sequence.elements)
-        AccessDescription.fromAsn1(e as ASN1Sequence)
-    ]);
-  }
-}
-
-class UnknownExtension extends ExtensionValue {
-  final ASN1Object object;
-
-  UnknownExtension({required this.object});
-
-  factory UnknownExtension.fromAsn1(ASN1Object object) {
-    return UnknownExtension(object: object);
-  }
-}
-
-class QCStatements extends ExtensionValue {
-  final statementId;
-  final qcStatementInfo;
-
-  QCStatements({required this.statementId, required this.qcStatementInfo});
-
-  /// The ASN.1 definition is:
-  ///
-  ///  QCStatement ::= SEQUENCE {
-  ///  statementId        OBJECT IDENTIFIER,
-  ///  statementInfo      ANY DEFINED BY statementId OPTIONAL}
-  factory QCStatements.fromAsn1(ASN1Sequence sequence) {
-    var statementId;
-    if (sequence.elements.isNotEmpty) {
-      statementId =
-          ASN1ObjectIdentifier.fromBytes(sequence.elements[0].encodedBytes);
-    }
-
-    var qcStatementInfo;
-    if (sequence.elements.length > 1) {
-      qcStatementInfo = sequence.elements[1];
-    }
-
-    return QCStatements(
-        statementId: statementId, qcStatementInfo: qcStatementInfo);
-  }
-}
-
-class AccessDescription {
-  final ObjectIdentifier? accessMethod;
-  final String? accessLocation;
-
-  AccessDescription({this.accessLocation, this.accessMethod});
-
-  /// The ASN.1 definition is:
-  ///   AccessDescription  ::=  SEQUENCE {
-  ///     accessMethod          OBJECT IDENTIFIER,
-  ///     accessLocation        GeneralName  }
-  factory AccessDescription.fromAsn1(ASN1Sequence sequence) {
-    return AccessDescription(
-        accessMethod: toDart(sequence.elements[0]),
-        accessLocation: toDart(sequence.elements[1]));
-  }
-}
-
-class GeneralName {
-  final bool isConstructed;
-  final int choice;
-  final ASN1Object contents;
-
-  GeneralName(
-      {required this.isConstructed,
-      required this.choice,
-      required this.contents});
-
-  /// The ASN.1 definition is:
-  ///   GeneralName ::= CHOICE {
-  //       otherName                       [0]     OtherName,
-  //       rfc822Name                      [1]     IA5String,
-  //       dNSName                         [2]     IA5String,
-  //       x400Address                     [3]     ORAddress,
-  //       directoryName                   [4]     Name,
-  //       ediPartyName                    [5]     EDIPartyName,
-  //       uniformResourceIdentifier       [6]     IA5String,
-  //       iPAddress                       [7]     OCTET STRING,
-  //       registeredID                    [8]     OBJECT IDENTIFIER}
-  static final _choiceName = [
-    'otherName',
-    'rfc822Name',
-    'DNS',
-    'x400Address',
-    'directoryName',
-    'ediPartyName',
-    'uniformResourceIdentifier',
-    'IPAddress',
-    'registeredID',
-  ];
-
-  factory GeneralName.fromAsn1(ASN1Object obj) {
-    var tag = obj.tag;
-    var isConstructed = (0xA0 & tag) == 0xA0;
-    var choice = (0x1F & tag);
-    var contents;
-    if (isConstructed) {
-      contents = ASN1Parser(obj.valueBytes()).nextObject();
-    } else {
-      switch (choice) {
-        case 1:
-        case 2:
-        case 6:
-          contents = ASN1IA5String(String.fromCharCodes(obj.valueBytes()));
-          break;
-        case 7:
-          contents = ASN1OctetString(obj.valueBytes());
-          break;
-        case 8:
-          contents = ASN1ObjectIdentifier.fromBytes(obj.valueBytes());
-          break;
-        case 0: // TODO: unimplemented.
-        case 3:
-        case 4:
-        case 5:
-          log('Warning Not Supported CHOICE($choice).');
-          contents = obj;
-      }
-    }
-    return GeneralName(
-        isConstructed: isConstructed, choice: choice, contents: contents);
-  }
-
-  @override
-  String toString() {
-    var contentsString;
-    if (contents is ASN1IA5String) {
-      contentsString = (contents as ASN1IA5String).stringValue;
-    } else if (contents is ASN1OctetString) {
-      contentsString = (contents as ASN1OctetString).stringValue;
-    } else {
-      contentsString = contents.toString();
-    }
-    return '${_choiceName[choice]}:${contentsString}';
-  }
-}
-
-class GeneralNames extends ExtensionValue {
-  List<GeneralName> names;
-
-  GeneralNames(this.names);
-
-  //GeneralNames :: = SEQUENCE SIZE (1..MAX) OF GeneralName
-  factory GeneralNames.fromAsn1(ASN1Sequence sequence) {
-    return GeneralNames(sequence.elements.map((n) {
-      return GeneralName.fromAsn1(n);
-    }).toList());
-  }
-}
->>>>>>> 9708982a
+}