--- conflicted
+++ resolved
@@ -1,4 +1,3 @@
-<<<<<<< HEAD
 import 'dart:convert';
 import 'dart:typed_data';
 
@@ -321,6 +320,29 @@
         var cert = parsePem(v).first;
         expect(cert, isA<X509Certificate>());
       }
+    });
+
+    test('parse privateKeyUsagePeriod', () {
+      var pem = '''-----BEGIN CERTIFICATE-----
+MIIDJTCCAsygAwIBAgIIMWAojeoOOlkwCgYIKoZIzj0EAwIwgYYxFzAVBgNVBAMMDkNTQ0EgSGVhbHRoIE5MMQowCAYDVQQFEwEyMS0wKwYDVQQLDCRNaW5pc3RyeSBvZiBIZWFsdGggV2VsZmFyZSBhbmQgU3BvcnQxIzAhBgNVBAoMGktpbmdkb20gb2YgdGhlIE5ldGhlcmxhbmRzMQswCQYDVQQGEwJOTDAeFw0yMTA0MjYwODU3MzVaFw0zMjA0MjMwODU3MzVaMIGZMQswCQYDVQQGEwJOTDEjMCEGA1UECgwaS2luZ2RvbSBvZiB0aGUgTmV0aGVybGFuZHMxLTArBgNVBAsMJE1pbmlzdHJ5IG9mIEhlYWx0aCBXZWxmYXJlIGFuZCBTcG9ydDEKMAgGA1UEBRMBMTEqMCgGA1UEAwwhSGVhbHRoLURTQy12YWxpZC1mb3ItdmFjY2luYXRpb25zMFkwEwYHKoZIzj0CAQYIKoZIzj0DAQcDQgAEmcNCX0lhlqcvJ/YHl/+TDLbIO09nTsRUr7KP23Qp3KUXAcnq3EkrTVswaJx93exNhW3VeFdILS1vI84sWbJoW6OCAQ0wggEJMB8GA1UdIwQYMBaAFFak99WeVB9We0dQ33IDCu5uCzZlMBsGA1UdEgQUMBKkEDAOMQwwCgYDVQQHDANOTEQwGwYDVR0RBBQwEqQQMA4xDDAKBgNVBAcMA05MRDAXBgNVHSUEEDAOBgwrBgEEAQCON49lAQIwNwYDVR0fBDAwLjAsoCqgKIYmaHR0cDovL2NybC5ucGtkLm5sL0NSTHMvTkxELUhlYWx0aC5jcmwwHQYDVR0OBBYEFGzMKHGeML2Vkax4IVCKguaz0430MCsGA1UdEAQkMCKADzIwMjEwNDI2MDg1NzM1WoEPMjAyMTExMjIwODU3MzVaMA4GA1UdDwEB/wQEAwIHgDAKBggqhkjOPQQDAgNHADBEAiAZh9OiWVAJQbaJMhN3dWuDtnYrcbBAuXLX1Ma7mS1EvgIgVuD6aTsh8PIW0SunH8Tp00E2zMGQkbW1NHNIzrQmOKo=
+-----END CERTIFICATE-----''';
+
+      var cert = parsePem(pem).single;
+
+      // openSSL result
+      // X509v3 Private Key Usage Period:
+      //          Not Before: Apr 26 08:57:35 2021 GMT, Not After: Nov 22 08:57:35 2021 GMT
+
+      expect(cert, isA<X509Certificate>());
+
+      var c = cert as X509Certificate;
+      // get extension value
+      var pkup = c.tbsCertificate.extensions!
+          .map((e) => e.extnValue)
+          .whereType<PrivateKeyUsagePeriod>()
+          .first;
+      expect(pkup.notBefore, DateTime.parse('2021-04-26 08:57:35.000Z'));
+      expect(pkup.notAfter, DateTime.parse('2021-11-22 08:57:35.000Z'));
     });
   });
 
@@ -402,326 +424,4 @@
       expect(pi.toString(), expectStr);
     });
   });
-}
-=======
-import 'dart:convert';
-import 'dart:typed_data';
-
-import 'package:test/test.dart';
-import 'package:x509b/x509.dart';
-import 'dart:io';
-import 'package:asn1lib/asn1lib.dart';
-
-void main() {
-  group('rsa', () {
-    test('parse key', () {
-      var pem = File('test/files/rsa.key').readAsStringSync();
-      KeyPair keyPair = parsePem(pem).single;
-      var privateKey = keyPair.privateKey as RsaPrivateKey;
-      var publicKey = keyPair.publicKey as RsaPublicKey;
-      expect(privateKey.firstPrimeFactor, isNotNull);
-      expect(privateKey.secondPrimeFactor, isNotNull);
-      expect(privateKey.privateExponent, isNotNull);
-      expect(publicKey.exponent, isNotNull);
-    });
-  });
-
-  group('ec', () {
-    test('parse ec 256 public key', () {
-      var pem = File('test/files/ec256.public.key').readAsStringSync();
-      SubjectPublicKeyInfo keyInfo = parsePem(pem).single;
-      var key = keyInfo.subjectPublicKey as EcPublicKey;
-      expect(
-          key.xCoordinate,
-          BigInt.parse(
-              '51818492006749570326812946343209411041700944121241362625086788703158476893928'));
-      expect(
-          key.yCoordinate,
-          BigInt.parse(
-              '33595934851494958356084148292611983061011944871851202520631261652578803383469'));
-    });
-    test('parse ec 256k public key', () {
-      var pem = File('test/files/ec256k.pub.key').readAsStringSync();
-      SubjectPublicKeyInfo keyInfo = parsePem(pem).single;
-      var key = keyInfo.subjectPublicKey as EcPublicKey;
-      expect(key.curve, curves.p256k);
-    });
-    test('parse ec 256 private key', () {
-      var pem = File('test/files/ec256.private.key').readAsStringSync();
-      KeyPair keyPair = parsePem(pem).single;
-      var key = keyPair.privateKey as EcPrivateKey;
-
-      expect(
-          key.eccPrivateKey,
-          BigInt.parse(
-              '115735426896566426443735562247805583061594925902272203105205578087471800291450'));
-    });
-    test('parse ec 384 public key', () {
-      var pem = File('test/files/ec384.public.key').readAsStringSync();
-      SubjectPublicKeyInfo keyInfo = parsePem(pem).single;
-      var key = keyInfo.subjectPublicKey as EcPublicKey;
-      expect(
-          key.xCoordinate,
-          BigInt.parse(
-              '20545964214668137657626333380687804621770301889137394027403195865297761228836360480027285257779141677515403916001231'));
-      expect(
-          key.yCoordinate,
-          BigInt.parse(
-              '13068848895562259854033738524358881457347119109053595396837669867699203318147516158760410558095930543191355315446383'));
-    });
-    test('parse ec 384 private key', () {
-      var pem = File('test/files/ec384.private.key').readAsStringSync();
-      KeyPair keyPair = parsePem(pem).single;
-      var key = keyPair.privateKey as EcPrivateKey;
-
-      expect(
-          key.eccPrivateKey,
-          BigInt.parse(
-              '30758094300428071899891161382675739865625031661974292037243998715665065103389256758945325690612942812921541455724491'));
-    });
-    test('parse ec 521 public key', () {
-      var pem = File('test/files/ec521.public.key').readAsStringSync();
-      SubjectPublicKeyInfo keyInfo = parsePem(pem).single;
-      var key = keyInfo.subjectPublicKey as EcPublicKey;
-      expect(
-          key.xCoordinate,
-          BigInt.parse(
-              '6558566456959953544109522959384633002634366184193672267866407124696200040032063394775499664830638630438428532794662648623689740875293641365317574204038644132'));
-      expect(
-          key.yCoordinate,
-          BigInt.parse(
-              '705914061082973601048865942513844186912223650952616397119610620188911564288314145208762412315826061109317770515164005156360031161563418113875601542699600118'));
-    });
-    test('parse ec 521 private key', () {
-      var pem = File('test/files/ec521.private.key').readAsStringSync();
-      KeyPair keyPair = parsePem(pem).single;
-      var key = keyPair.privateKey as EcPrivateKey;
-
-      expect(
-          key.eccPrivateKey,
-          BigInt.parse(
-              '5341829702302574813496892344628933729576493483297373613204193688404465422472930583369539336694834830511678939023627363969939187661870508700291259319376559490'));
-    });
-    test('parse ec 256 key pair', () {
-      var pem = File('test/files/ec256.key').readAsStringSync();
-
-      KeyPair keyPair = parsePem(pem).single;
-
-      var privateKey = keyPair.privateKey as EcPrivateKey;
-      var publicKey = keyPair.publicKey as EcPublicKey;
-      expect(privateKey.eccPrivateKey, isNotNull);
-      expect(privateKey.curve, curves.p256);
-      expect(publicKey.curve, curves.p256);
-      expect(publicKey.xCoordinate, isNotNull);
-      expect(publicKey.yCoordinate, isNotNull);
-      var signature = privateKey
-          .createSigner(algorithms.signing.ecdsa.sha256)
-          .sign('hello world'.codeUnits);
-
-      var verified = publicKey
-          .createVerifier(algorithms.signing.ecdsa.sha256)
-          .verify(Uint8List.fromList('hello world'.codeUnits), signature);
-
-      expect(verified, isTrue);
-    });
-    test('parse ec 256k key pair', () {
-      var pem = File('test/files/ec256k.key').readAsStringSync();
-
-      KeyPair keyPair = parsePem(pem).single;
-
-      var privateKey = keyPair.privateKey as EcPrivateKey;
-      var publicKey = keyPair.publicKey as EcPublicKey;
-      expect(privateKey.eccPrivateKey, isNotNull);
-      expect(privateKey.curve, curves.p256k);
-      expect(publicKey.curve, curves.p256k);
-      expect(publicKey.xCoordinate, isNotNull);
-      expect(publicKey.yCoordinate, isNotNull);
-      var signature = privateKey
-          .createSigner(algorithms.signing.ecdsa.sha256)
-          .sign('hello world'.codeUnits);
-
-      var verified = publicKey
-          .createVerifier(algorithms.signing.ecdsa.sha256)
-          .verify(Uint8List.fromList('hello world'.codeUnits), signature);
-
-      expect(verified, isTrue);
-    });
-    test('parse ec 384 key pair', () {
-      var pem = File('test/files/ec384.key').readAsStringSync();
-
-      KeyPair keyPair = parsePem(pem).single;
-
-      var privateKey = keyPair.privateKey as EcPrivateKey;
-      var publicKey = keyPair.publicKey as EcPublicKey;
-      expect(privateKey.eccPrivateKey, isNotNull);
-      expect(privateKey.curve, curves.p384);
-      expect(publicKey.curve, curves.p384);
-      expect(publicKey.xCoordinate, isNotNull);
-      expect(publicKey.yCoordinate, isNotNull);
-      var signature = privateKey
-          .createSigner(algorithms.signing.ecdsa.sha384)
-          .sign('hello world'.codeUnits);
-
-      var verified = publicKey
-          .createVerifier(algorithms.signing.ecdsa.sha384)
-          .verify(Uint8List.fromList('hello world'.codeUnits), signature);
-
-      expect(verified, isTrue);
-    });
-  });
-
-  group('csr', () {
-    test('parse csr', () {
-      var pem = File('test/files/csr.pem').readAsStringSync();
-      parsePem(pem).single as CertificationRequest;
-    });
-  });
-
-  group('rfc5280', () {
-    test('RSA Self-Signed Certificate', () {
-      var f = File('test/resources/rfc5280_cert1.cer');
-
-      var bytes = f.readAsBytesSync();
-
-      var c = X509Certificate.fromAsn1(
-          ASN1Parser(bytes).nextObject() as ASN1Sequence);
-      expect(c, isA<X509Certificate>());
-    });
-    test('Apple certificate for server-based Game Center verification', () {
-      var f = File('test/resources/3rd-party-auth-prod-19824d.cer');
-
-      var bytes = f.readAsBytesSync();
-      var c = X509Certificate.fromAsn1(
-          ASN1Parser(bytes).nextObject() as ASN1Sequence);
-      expect(c, isA<X509Certificate>());
-    });
-  });
-
-  group('v3 extension', () {
-    var generalNameEncodeBytes = [
-      48,
-      19,
-      130,
-      17,
-      119,
-      119,
-      119,
-      46,
-      99,
-      104,
-      97,
-      105,
-      110,
-      116,
-      111,
-      112,
-      101,
-      46,
-      99,
-      111,
-      109
-    ];
-    test('subject alternative name(=GeneralNames)', () {
-      var extension =
-          ASN1Sequence.fromBytes(Uint8List.fromList(generalNameEncodeBytes));
-      var oid = ObjectIdentifier([2, 5, 29, 17]);
-      var c = ExtensionValue.fromAsn1(extension, oid);
-      expect(c, isA<GeneralNames>());
-    });
-    test('can parse DNS of subjectAltName', () {
-      var extension =
-          ASN1Sequence.fromBytes(Uint8List.fromList(generalNameEncodeBytes));
-      var oid = ObjectIdentifier([2, 5, 29, 17]);
-      var c = ExtensionValue.fromAsn1(extension, oid) as GeneralNames;
-      expect(c.names[0].toString(), 'DNS:www.chaintope.com');
-    });
-  });
-
-  group('keys from auth services', () {
-    test('https://login.microsoftonline.com/consumers/discovery/v2.0/keys', () {
-      var f = json
-          .decode(File('test/files/microsoft_keys.json').readAsStringSync());
-
-      for (var k in f['keys'] as List) {
-        for (var v in k['x5c'] as List) {
-          var bytes = base64.decode(v);
-          var p = ASN1Parser(bytes);
-          var o = p.nextObject();
-          if (o is! ASN1Sequence) {
-            throw FormatException('Expected SEQUENCE, got ${o.runtimeType}');
-          }
-          var s = o;
-          print(X509Certificate.fromAsn1(s));
-        }
-      }
-    });
-
-    test(
-        'https://www.googleapis.com/robot/v1/metadata/x509/securetoken@system.gserviceaccount.com',
-        () {
-      var f =
-          json.decode(File('test/files/google_certs.json').readAsStringSync())
-              as Map;
-
-      for (var v in f.values) {
-        var cert = parsePem(v).first;
-        expect(cert, isA<X509Certificate>());
-      }
-    });
-
-// unsupported EC algo + curve. // NOFIX
-//     test('parse pem file - object identifier issue', () {
-//       var pem = '''-----BEGIN CERTIFICATE-----
-// MIIBcTCCASigAwIBAgIEYJqHBDAKBggqhkjOPQQDAjBRMQswCQYDVQQGEwJTSTESMBAGA1UEBwwJTGp1YmxqYW5hMQ8wDQYDVQQKDAZTRVRDQ0UxDDAKBgNVBAsMA2RldjEPMA0GA1UEAwwGc2lnbmVyMB4XDTIxMDUxMTEzMzA0NFoXDTIyMDUxMTEzMzA0NFowUTELMAkGA1UEBhMCU0kxEjAQBgNVBAcMCUxqdWJsamFuYTEPMA0GA1UECgwGU0VUQ0NFMQwwCgYDVQQLDANkZXYxDzANBgNVBAMMBnNpZ25lcjBJMBMGByqGSM49AgEGCCqGSM49AwAFAzIABAFiI+dsaEfITNEXnMKU8qd7p89hmQGidXpV5IwGXMv3xEmf4lWE1L7VT2GQD/dgNDAKBggqhkjOPQQDAgM3ADA0AhgGOHfr+9TTEK1VIPRXCM6zbamRzKDqfm8CGBM2rmDRxss1XMYct2ZkV6E0m4SQrt5vLg==
-// -----END CERTIFICATE-----''';
-
-//       var cert = parsePem(pem).single;
-
-//       expect(cert, isA<X509Certificate>());
-//     });
-
-    test('parse privateKeyUsagePeriod', () {
-      var pem = '''-----BEGIN CERTIFICATE-----
-MIIDJTCCAsygAwIBAgIIMWAojeoOOlkwCgYIKoZIzj0EAwIwgYYxFzAVBgNVBAMMDkNTQ0EgSGVhbHRoIE5MMQowCAYDVQQFEwEyMS0wKwYDVQQLDCRNaW5pc3RyeSBvZiBIZWFsdGggV2VsZmFyZSBhbmQgU3BvcnQxIzAhBgNVBAoMGktpbmdkb20gb2YgdGhlIE5ldGhlcmxhbmRzMQswCQYDVQQGEwJOTDAeFw0yMTA0MjYwODU3MzVaFw0zMjA0MjMwODU3MzVaMIGZMQswCQYDVQQGEwJOTDEjMCEGA1UECgwaS2luZ2RvbSBvZiB0aGUgTmV0aGVybGFuZHMxLTArBgNVBAsMJE1pbmlzdHJ5IG9mIEhlYWx0aCBXZWxmYXJlIGFuZCBTcG9ydDEKMAgGA1UEBRMBMTEqMCgGA1UEAwwhSGVhbHRoLURTQy12YWxpZC1mb3ItdmFjY2luYXRpb25zMFkwEwYHKoZIzj0CAQYIKoZIzj0DAQcDQgAEmcNCX0lhlqcvJ/YHl/+TDLbIO09nTsRUr7KP23Qp3KUXAcnq3EkrTVswaJx93exNhW3VeFdILS1vI84sWbJoW6OCAQ0wggEJMB8GA1UdIwQYMBaAFFak99WeVB9We0dQ33IDCu5uCzZlMBsGA1UdEgQUMBKkEDAOMQwwCgYDVQQHDANOTEQwGwYDVR0RBBQwEqQQMA4xDDAKBgNVBAcMA05MRDAXBgNVHSUEEDAOBgwrBgEEAQCON49lAQIwNwYDVR0fBDAwLjAsoCqgKIYmaHR0cDovL2NybC5ucGtkLm5sL0NSTHMvTkxELUhlYWx0aC5jcmwwHQYDVR0OBBYEFGzMKHGeML2Vkax4IVCKguaz0430MCsGA1UdEAQkMCKADzIwMjEwNDI2MDg1NzM1WoEPMjAyMTExMjIwODU3MzVaMA4GA1UdDwEB/wQEAwIHgDAKBggqhkjOPQQDAgNHADBEAiAZh9OiWVAJQbaJMhN3dWuDtnYrcbBAuXLX1Ma7mS1EvgIgVuD6aTsh8PIW0SunH8Tp00E2zMGQkbW1NHNIzrQmOKo=
------END CERTIFICATE-----''';
-
-      var cert = parsePem(pem).single;
-
-      // openSSL result
-      // X509v3 Private Key Usage Period:
-      //          Not Before: Apr 26 08:57:35 2021 GMT, Not After: Nov 22 08:57:35 2021 GMT
-
-      expect(cert, isA<X509Certificate>());
-
-      var c = cert as X509Certificate;
-      // get extension value
-      var pkup = c.tbsCertificate.extensions!
-          .map((e) => e.extnValue)
-          .whereType<PrivateKeyUsagePeriod>()
-          .first;
-      expect(pkup.notBefore, DateTime.parse('2021-04-26 08:57:35.000Z'));
-      expect(pkup.notAfter, DateTime.parse('2021-11-22 08:57:35.000Z'));
-    });
-
-    test('parse LU key', () {
-      var pem = '''-----BEGIN CERTIFICATE-----
-MIIE7jCCAqKgAwIBAgIIZi+a+ox/oy0wQQYJKoZIhvcNAQEKMDSgDzANBglghkgBZQMEAgEFAKEcMBoGCSqGSIb3DQEBCDANBglghkgBZQMEAgEFAKIDAgEgMFoxCzAJBgNVBAYTAkxVMR0wGwYDVQQKDBRJTkNFUlQgcHVibGljIGFnZW5jeTEsMCoGA1UEAwwjR3JhbmQgRHVjaHkgb2YgTHV4ZW1ib3VyZyBDU0NBIFRFU1QwHhcNMjEwNTA0MTIyODU1WhcNMjMwNTA0MTIyODU0WjBcMQswCQYDVQQGEwJMVTEbMBkGA1UECgwSTWluaXN0cnkgb2YgSGVhbHRoMTAwLgYDVQQDDCdHcmFuZCBEdWNoeSBvZiBMdXhlbWJvdXJnIERTIERHQyBURVNUIDIwWTATBgcqhkjOPQIBBggqhkjOPQMBBwNCAASb+Fav0scKvJwD5mrbsUXM+Q59XdtYdXJy001Vucud8GHn11dUlxUhqXjF74lxWeB2xXpclppj1T0avvVqDRJ+o4IBFzCCARMwHwYDVR0jBBgwFoAUm6ZBIYGn0NWe0pxQwMYre7jzGJowKwYDVR0SBCQwIoEOY3NjYUBpbmNlcnQubHWkEDAOMQwwCgYDVQQHDANMVVgwKwYDVR0RBCQwIoEOY3NjYUBpbmNlcnQubHWkEDAOMQwwCgYDVQQHDANMVVgwOgYDVR0fBDMwMTAvoC2gK4YpaHR0cDovL3JlcG9zaXRvcnkuaW5jZXJ0Lmx1L2NzY2EtdGVzdC5jcmwwHQYDVR0OBBYEFBGOjlCIwnkmQfK+RjqvVKgDUG6iMCsGA1UdEAQkMCKADzIwMjEwNTA0MTIyODU1WoEPMjAyMTEwMzExMjI4NTVaMA4GA1UdDwEB/wQEAwIHgDBBBgkqhkiG9w0BAQowNKAPMA0GCWCGSAFlAwQCAQUAoRwwGgYJKoZIhvcNAQEIMA0GCWCGSAFlAwQCAQUAogMCASADggIBAKu07iiGCXPZ20LkM2oZmih1UjHd6r1hQFmBfZZme5bYuvFxn2QuH4xVjEeqQiMrCz2HOzQxW4lrbbYPNcFpbc7pwZGDlCvkjSu/pJ2gcksl/uh8luQA1ZrillJuE56QyQIq2peLHi2CrgYm4uk4A6+vjo6X5QxaVdxWG6VJsc8bBGYtb7pDcfWsjwrDFWNS+atIa+EOO+aA4QSjJpCXir6gTlUqNsgG+i7xU0aF93+fkeSQoyALM2dXDgIf73lXqvPxfsIo5i3AjdBz4DTD/rC+K7etvpU6xOtuJQT7ftd15fSu+JUtU97FDE59ouyGd7CgQKLt0wJepsJNWUmTEPVFMQsDgk0Pfhod95lqUg3zSwPKsIJxvfN/T82/rLiZce55cgK6tHLb4c4oBHuf68fssmHMoY/OcdgXPtyFEsLH/9lfG/cC2JLSyEhSjbr1wXIrepM2N7b2S8oZ3yys318OKdUtJ1UtcmTxlw3vLS0xNFSTA4iX8DrSmaZOYz20vLDnYh51uXpRMfVqlZcP0rPF/SH4duPsw5kSJAIn0iepVKdsmN7meqSn7QrEL6kwoF30c33soz1JsZokehiG/G06vEyj4ptvyBW2HVY1xXLqPu70MH7xxhLGW7NGNHjoWrmIfPuS9IUrIdQnUy12slD9hLzEko1Z+PBqPwAxTrWZ
------END CERTIFICATE-----''';
-
-      var cert = parsePem(pem).single;
-
-      expect(cert, isA<X509Certificate>());
-    });
-
-    test('parse ES key', () {
-      var pem = '''-----BEGIN CERTIFICATE-----
-MIIIHzCCB8WgAwIBAgIJf35N0O0if7S5MAoGCCqGSM49BAMCMIGwMT8wPQYDVQQDDDZFQURUcnVzdCBFQ0MgMjU2IFN1YkNBIEZvciBRdWFsaWZpZWQgQ2VydGlmaWNhdGVzIDIwMTkxLzAtBgNVBAoMJkV1cm9wZWFuIEFnZW5jeSBvZiBEaWdpdGFsIFRydXN0LCBTLkwuMQswCQYDVQQGEwJFUzEYMBYGA1UEYQwPVkFURVMtQjg1NjI2MjQwMRUwEwYDVQQLDAxMZWdhbCBQZXJzb24wHhcNMjEwNDI1MjMxMDM3WhcNMjYwNDI0MjMxMDM3WjCCAQYxNTAzBgNVBAMMLFBMQVRBRk9STUEgREUgVkFMSURBQ0lPTiBZIEZJUk1BIEVMRUNUUk9OSUNBMREwDwYDVQQFEwhTMjgzMzAwMjEQMA4GA1UEKgwHQU5UT05JTzEhMB8GA1UEBAwYUEVSRVogR09OWkFMRVogMTIzNDU2NzhaMRowGAYDVQQLDBFTRUxMTyBFTEVDVFJPTklDTzESMBAGA1UECwwJRTEyMzQ1Njc4MRcwFQYDVQQLDA5TVUJESVJFQ0NJT04gWDEXMBUGA1UEYQwOVkFURVMtUzI4MzMwMDIxFjAUBgNVBAoMDUVOVElEQURBIFMuTC4xCzAJBgNVBAYTAkVTMFkwEwYHKoZIzj0CAQYIKoZIzj0DAQcDQgAEeMLmnzwEz2ccCnIcpheqC6mcoT/Wwh3mrsqhhCZ70lROxuNrNmXALgx+NpBzl01T5zK91RuAedmfh0mxl3EmQKOCBW0wggVpMAwGA1UdEwEB/wQCMAAwHwYDVR0jBBgwFoAU00xsOr02/nCHI4c67j2Qz8ub9yEweQYIKwYBBQUHAQEEbTBrMEQGCCsGAQUFBzAChjhodHRwOi8vY2EuZWFkdHJ1c3QuZXUvZWFkdHJ1c3Qtc3ViY2EtZWNjMjU2ZWFkbHAyMDE5LmNydDAjBggrBgEFBQcwAYYXaHR0cDovL29jc3AuZWFkdHJ1c3QuZXUwYwYDVR0SBFwwWoEOY2FAZWFkdHJ1c3QuZXWGFmh0dHA6Ly93d3cuZWFkdHJ1c3QuZXWGFWh0dHA6Ly9jYS5lYWR0cnVzdC5ldYYZaHR0cDovL3BvbGljeS5lYWR0cnVzdC5ldTCCAV8GA1UdEQSCAVYwggFSgRlhbnRvbmlvY29ycmVvQGVqZW1wbG8uY29tpIIBMzCCAS8xKDAmBglghVQBAwUGAQkMGWFudG9uaW9jb3JyZW9AZWplbXBsby5jb20xFzAVBglghVQBAwUGAQgMCEdPTlpBTEVaMRQwEgYJYIVUAQMFBgEHDAVQRVJFWjEWMBQGCWCFVAEDBQYBBgwHQU5UT05JTzE7MDkGCWCFVAEDBQYBBQwsUExBVEFGT1JNQSBERSBWQUxJREFDSU9OIFkgRklSTUEgRUxFQ1RST05JQ0ExGDAWBglghVQBAwUGAQQMCTEyMzQ1Njc4WjEXMBUGCWCFVAEDBQYBAwwIUzI4MzMwMDIxHDAaBglghVQBAwUGAQIMDUVOVElEQURBIFMuTC4xLjAsBglghVQBAwUGAQEMH1NFTExPIEVMRUNUUk9OSUNPIERFIE5JVkVMIEFMVE8wggGLBgNVHSAEggGCMIIBfjBvBgcEAIvsQAEDMGQwYgYIKwYBBQUHAgIwVgxURXVyb3BlYW4gVGVsZWNvbW11bmljYXRpb25zIFN0YW5kYXJkcyBJbnN0aXR1dGUuIGVJREFTIEV1cm9wZWFuIFJlZ3VsYXRpb24gQ29tcGxpYW50MIH+Bg4rBgEEAYN1AgEBAYLCETCB6zCBwQYIKwYBBQUHAgIwgbQMgbFDZXJ0aWZpY2FkbyBjdWFsaWZpY2FkbyBkZSBzZWxsbyBlbGVjdHLDs25pY28gZGUgQWRtaW5pc3RyYWNpw7NuLCDDs3JnYW5vIG8gZW50aWRhZCBkZSBkZXJlY2hvIHDDumJsaWNvLCBuaXZlbCBhbHRvLiBDb25zdWx0ZSBsYXMgY29uZGljaW9uZXMgZGUgdXNvIGVuIGh0dHA6Ly9wb2xpY3kuZWFkdHJ1c3QuZXUwJQYIKwYBBQUHAgEWGWh0dHA6Ly9wb2xpY3kuZWFkdHJ1c3QuZXUwCgYIYIVUAQMFBgEwHQYDVR0lBBYwFAYIKwYBBQUHAwIGCCsGAQUFBwMEMIHLBggrBgEFBQcBAwSBvjCBuzAVBggrBgEFBQcLAjAJBgcEAIvsSQECMAgGBgQAjkYBATALBgYEAI5GAQMCAQ8wCAYGBACORgEEMBMGBgQAjkYBBjAJBgcEAI5GAQYCMGwGBgQAjkYBBTBiMDAWKmh0dHBzOi8vZWFkdHJ1c3QuZXUvZW4vZG9jdW1lbnRzLWluLWZvcmNlLxMCZW4wLhYoaHR0cHM6Ly9lYWR0cnVzdC5ldS9kb2N1bWVudG9zLXZpZ2VudGVzLxMCZXMwSgYDVR0fBEMwQTA/oD2gO4Y5aHR0cDovL2NybC5lYWR0cnVzdC5ldS9lYWR0cnVzdC1zdWJjYS1lY2MyNTZlYWRscDIwMTkuY3JsMB0GA1UdDgQWBBQ/OLscGZ+Pg4CrckvYnPnShHYhQjAOBgNVHQ8BAf8EBAMCBeAwCgYIKoZIzj0EAwIDSAAwRQIhAKdQE7I7ELKgEnAyxyKJ7RJDB8ON9zauptkK6T77K+9GAiAVcpJa0xiiQaSq4PoDy/XZ2y/QF58Sh3uNv691aBClSA==
------END CERTIFICATE-----''';
-
-      var cert = parsePem(pem).single;
-
-      expect(cert, isA<X509Certificate>());
-    });
-  });
-}
->>>>>>> 9708982a
+}