name: x509
description: Dart library for parsing and working with X.509 certificates.
version: 0.2.3+1
homepage: https://github.com/appsup-dart/x509
funding:
  - https://github.com/sponsors/rbellens

environment:
<<<<<<< HEAD
  sdk: '>=2.18.0 <4.0.0'
=======
  sdk: ">=3.0.0 <4.0.0"
>>>>>>> c380e0b5

dependencies:
  asn1lib: ^1.0.0
  quiver: ^3.0.0
  crypto_keys: ">=0.2.0 <0.4.0"

dev_dependencies:
  test: ^1.0.0
  lints: ^2.0.0

false_secrets:
  - test/files/*<|MERGE_RESOLUTION|>--- conflicted
+++ resolved
@@ -6,11 +6,7 @@
   - https://github.com/sponsors/rbellens
 
 environment:
-<<<<<<< HEAD
-  sdk: '>=2.18.0 <4.0.0'
-=======
   sdk: ">=3.0.0 <4.0.0"
->>>>>>> c380e0b5
 
 dependencies:
   asn1lib: ^1.0.0
